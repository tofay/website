// Copyright (c) Microsoft Corporation and others. Licensed under the MIT license.
// SPDX-License-Identifier: MIT
import { browseMap } from '../maps/browse'
import { setDefaultOptions } from 'expect-puppeteer'

const puppeteer = require('puppeteer')
const defaultTimeout = process.env.JEST_TIMEOUT ? process.env.JEST_TIMEOUT : 30000

setDefaultOptions({ timeout: defaultTimeout })
let browser
let page

const { component, licensePicker, notification } = browseMap
const { details, firstElement } = component

describe(
  'Revert changes on Browse page',
  () => {
    beforeAll(async () => {
      jest.setTimeout(defaultTimeout)
      browser = await puppeteer.launch({ headless: process.env.NODE_ENV !== 'debug', slowMo: 80 })
      page = await browser.newPage()
      await page.setViewport({ width: 1920, height: 1080 })
      await page.goto(`${__HOST__}`, { waitUntil: 'domcontentloaded' })
      await page.setRequestInterception(true)
      page.on('request', interceptedRequest => {
        if (interceptedRequest.url().includes('/definitions') && interceptedRequest.method() === 'GET')
          interceptedRequest.respond(responses.definitions)
        else interceptedRequest.continue()
      })
    })

    afterAll(() => {
      browser.close()
    })

    test('user can type a definition text and should display a component in the list', async () => {
      await page.waitForSelector(component.image)
      await page.waitForSelector(firstElement)
      await expect(page).toClick(firstElement)
    })

    test('user can revert license field value', async () => {
      await licenseEdit()
      await page.waitForSelector(details.revertLicenseButton)
      const revertClassName = await page.$eval(details.revertLicenseButton, el => el.className)
      await expect(revertClassName.includes('fa-disabled')).toBe(false)
<<<<<<< HEAD
      await expect(page).toClick(browseMap.component.details.revertLicenseButton)
      await page.waitForSelector(browseMap.component.details.licenseField)
      const licenseField = await page.$(browseMap.component.details.licenseField)
      const licenseFieldValue = await (await licenseField.getProperty('textContent')).jsonValue()
      await expect(licenseFieldValue).toEqual('MIT OR Apache-2.0')
=======
      await expect(page).toClick(details.revertLicenseButton)
      await page.waitForSelector(details.licenseField)
      const licenseField = await page.$eval(details.licenseField, el => el.textContent)
      await expect(licenseField).toEqual('MIT OR Apache-2.0')
>>>>>>> a644637e
    })

    test('user can revert entire definition changes', async () => {
      await licenseEdit()
<<<<<<< HEAD
      await page.waitForSelector(browseMap.component.revertButton)
      await expect(page).toClick(browseMap.component.revertButton)
      await page.waitForSelector(browseMap.notification.revertButton)
      await expect(page).toClick(browseMap.notification.revertButton)
      await page.waitForSelector(browseMap.component.firstElement)
      await expect(page).toClick(browseMap.component.firstElement)
      const licenseField = await page.$(browseMap.component.details.licenseField)
      const licenseFieldValue = await (await licenseField.getProperty('textContent')).jsonValue()
      await expect(licenseFieldValue).toEqual('MIT OR Apache-2.0')
=======
      await page.waitForSelector(component.revertButton)
      await expect(page).toClick(component.revertButton)
      await page.waitForSelector(notification.revertButton)
      await expect(page).toClick(notification.revertButton)
      await page.waitForSelector(firstElement)
      await expect(page).toClick(firstElement)
      const licenseField = await page.$eval(details.licenseField, el => el.textContent)
      await expect(licenseField).toEqual('MIT OR Apache-2.0')
>>>>>>> a644637e
    })

    test('user can revert all changes', async () => {
      await licenseEdit()
      await page.waitForSelector(browseMap.revertButton)
      await expect(page).toClick(browseMap.revertButton)
<<<<<<< HEAD
      await page.waitForSelector(browseMap.notification.revertButton)
      await expect(page).toClick(browseMap.notification.revertButton)
      await page.waitForSelector(browseMap.component.firstElement)
      await expect(page).toClick(browseMap.component.firstElement)
      const licenseField = await page.$(browseMap.component.details.licenseField)
      const licenseFieldValue = await (await licenseField.getProperty('textContent')).jsonValue()
      await expect(licenseFieldValue).toEqual('MIT OR Apache-2.0')
=======
      await page.waitForSelector(notification.revertButton)
      await expect(page).toClick(notification.revertButton)
      await page.waitForSelector(firstElement)
      await expect(page).toClick(firstElement)
      const licenseField = await page.$eval(details.licenseField, el => el.textContent)
      await expect(licenseField).toEqual('MIT OR Apache-2.0')
>>>>>>> a644637e
    })
  },
  defaultTimeout
)

const licenseEdit = async () => {
  await page.waitForSelector(details.licensePickerButton)
  await expect(page).toClick(details.licensePickerButton)

  const inputValue = await page.$eval(licensePicker.inputField, el => el.value)
  await expect(page).toClick(licensePicker.inputField, 'MIT')
  for (let i = 0; i < inputValue.length; i++) {
    await page.keyboard.press('Backspace')
  }
  await page.type(licensePicker.inputField, 'MIT')
  await expect(page).toClick(licensePicker.listSelection)
  await expect(page).toClick(licensePicker.buttonSuccess)
  await expect(page).toMatchElement(details.licenseFieldUpdated)
}

const responses = {
  definitions: {
    status: 200,
    headers: { 'access-control-allow-origin': '*' },
    body: JSON.stringify({
      data: [
        {
          described: {
            releaseDate: '2019-04-13',
            sourceLocation: {
              type: 'git',
              provider: 'github',
              namespace: 'angular',
              name: 'angular',
              revision: '3e992e18ebf51d6036818f26c3d77b52d3ec48eb',
              url: 'https://github.com/angular/angular/tree/3e992e18ebf51d6036818f26c3d77b52d3ec48eb'
            },
            urls: {
              registry: 'https://npmjs.com/package/@angular/language-service',
              version: 'https://npmjs.com/package/@angular/language-service/v/7.2.13',
              download: 'https://registry.npmjs.com/@angular/language-service/-/language-service-7.2.13.tgz'
            },
            projectWebsite: 'https://github.com/angular/angular#readme',
            issueTracker: 'https://github.com/angular/angular/issues',
            hashes: {
              sha1: '941cb098657efdbc386ef8e54d2d893497f68c20',
              sha256: '593bf8a62f6c0ea6899bb3618854141ffe0465f65eea37f0b549c0bddbd4c1df'
            },
            files: 37,
            tools: ['clearlydefined/1.3.4', 'licensee/9.12.1', 'scancode/3.2.2', 'fossology/3.6.0'],
            toolScore: { total: 100, date: 30, source: 70 },
            score: { total: 100, date: 30, source: 70 }
          },
          licensed: {
            declared: 'MIT OR Apache-2.0',
            toolScore: { total: 69, declared: 30, discovered: 24, consistency: 0, spdx: 15, texts: 0 },
            facets: {
              core: {
                attribution: {
                  unknown: 1,
                  parties: [
                    'Copyright Google Inc.',
                    'Copyright (c) Microsoft Corporation.',
                    '(c) 2010-2019 Google LLC. https://angular.io'
                  ]
                },
                discovered: { unknown: 0, expressions: ['MIT', 'NOASSERTION'] },
                files: 37
              }
            },
            score: { total: 69, declared: 30, discovered: 24, consistency: 0, spdx: 15, texts: 0 }
          },
          coordinates: {
            type: 'npm',
            provider: 'npmjs',
            namespace: '@angular',
            name: 'language-service',
            revision: '7.2.13'
          },
          _meta: { schemaVersion: '1.6.1', updated: '2019-04-16T11:01:10.024Z' },
          scores: { effective: 84, tool: 84 }
        },
        {
          described: {
            releaseDate: '2019-04-12',
            urls: {
              registry: 'https://npmjs.com/package/@microsoft.azure/openapi',
              version: 'https://npmjs.com/package/@microsoft.azure/openapi/v/2.1.63',
              download: 'https://registry.npmjs.com/@microsoft.azure/openapi/-/openapi-2.1.63.tgz'
            },
            projectWebsite: 'https://github.com/Azure/perks#readme',
            issueTracker: 'https://github.com/Azure/perks/issues',
            hashes: {
              sha1: '7c9be65748ff2638c04ed3b196fd0982d4ddb0e3',
              sha256: 'e0037ae92a84948400de151ff31ae641202db68daa281e8235611f29ead18fcd'
            },
            files: 15,
            tools: ['clearlydefined/1.3.4', 'licensee/9.12.1', 'scancode/3.2.2', 'fossology/3.6.0'],
            toolScore: { total: 30, date: 30, source: 0 },
            score: { total: 30, date: 30, source: 0 }
          },
          licensed: {
            declared: 'MIT',
            toolScore: { total: 50, declared: 30, discovered: 5, consistency: 0, spdx: 15, texts: 0 },
            facets: {
              core: {
                attribution: { unknown: 12, parties: ['Copyright (c) Microsoft Corporation.'] },
                discovered: { unknown: 10, expressions: ['MIT', 'NOASSERTION'] },
                files: 15
              }
            },
            score: { total: 50, declared: 30, discovered: 5, consistency: 0, spdx: 15, texts: 0 }
          },
          coordinates: {
            type: 'npm',
            provider: 'npmjs',
            namespace: '@microsoft.azure',
            name: 'openapi',
            revision: '2.1.63'
          },
          _meta: { schemaVersion: '1.6.1', updated: '2019-04-16T11:01:42.813Z' },
          scores: { effective: 40, tool: 40 }
        },
        {
          licensed: {
            declared: 'MIT',
            toolScore: { total: 64, declared: 30, discovered: 4, consistency: 0, spdx: 15, texts: 15 },
            facets: {
              core: {
                attribution: { unknown: 6, parties: ['Copyright (c) 2015 Unshift.io, Arnout Kazemier'] },
                discovered: { unknown: 4, expressions: ['MIT', 'NOASSERTION'] },
                files: 7
              }
            },
            score: { total: 64, declared: 30, discovered: 4, consistency: 0, spdx: 15, texts: 15 }
          },
          described: {
            releaseDate: '2019-04-12',
            sourceLocation: {
              type: 'git',
              provider: 'github',
              namespace: 'unshiftio',
              name: 'url-parse',
              revision: '50a6877824185bd294bde858d4372179d51aec8c',
              url: 'https://github.com/unshiftio/url-parse/tree/50a6877824185bd294bde858d4372179d51aec8c'
            },
            urls: {
              registry: 'https://npmjs.com/package/url-parse',
              version: 'https://npmjs.com/package/url-parse/v/1.4.6',
              download: 'https://registry.npmjs.com/url-parse/-/url-parse-1.4.6.tgz'
            },
            projectWebsite: 'https://github.com/unshiftio/url-parse#readme',
            issueTracker: 'https://github.com/unshiftio/url-parse/issues',
            hashes: {
              sha1: 'baf91d6e6783c8a795eb476892ffef2737fc0456',
              sha256: '6f12cb928f970a3da517a7fcfc98885c18a1f28fd19fb611c1afca51c89747e3'
            },
            files: 7,
            tools: ['clearlydefined/1.3.4', 'licensee/9.12.1', 'scancode/3.2.2', 'fossology/3.6.0'],
            toolScore: { total: 100, date: 30, source: 70 },
            score: { total: 100, date: 30, source: 70 }
          },
          coordinates: { type: 'npm', provider: 'npmjs', name: 'url-parse', revision: '1.4.6' },
          _meta: { schemaVersion: '1.6.1', updated: '2019-04-16T11:01:17.686Z' },
          scores: { effective: 82, tool: 82 }
        }
      ],
      continuationToken: 'bnBtL25wbWpzL0ByZWFjdC1uYXRpdmUtY29tbXVuaXR5L2NsaS8xLjYuMA=='
    })
  }
}<|MERGE_RESOLUTION|>--- conflicted
+++ resolved
@@ -45,33 +45,14 @@
       await page.waitForSelector(details.revertLicenseButton)
       const revertClassName = await page.$eval(details.revertLicenseButton, el => el.className)
       await expect(revertClassName.includes('fa-disabled')).toBe(false)
-<<<<<<< HEAD
-      await expect(page).toClick(browseMap.component.details.revertLicenseButton)
-      await page.waitForSelector(browseMap.component.details.licenseField)
-      const licenseField = await page.$(browseMap.component.details.licenseField)
-      const licenseFieldValue = await (await licenseField.getProperty('textContent')).jsonValue()
-      await expect(licenseFieldValue).toEqual('MIT OR Apache-2.0')
-=======
       await expect(page).toClick(details.revertLicenseButton)
       await page.waitForSelector(details.licenseField)
       const licenseField = await page.$eval(details.licenseField, el => el.textContent)
       await expect(licenseField).toEqual('MIT OR Apache-2.0')
->>>>>>> a644637e
     })
 
     test('user can revert entire definition changes', async () => {
       await licenseEdit()
-<<<<<<< HEAD
-      await page.waitForSelector(browseMap.component.revertButton)
-      await expect(page).toClick(browseMap.component.revertButton)
-      await page.waitForSelector(browseMap.notification.revertButton)
-      await expect(page).toClick(browseMap.notification.revertButton)
-      await page.waitForSelector(browseMap.component.firstElement)
-      await expect(page).toClick(browseMap.component.firstElement)
-      const licenseField = await page.$(browseMap.component.details.licenseField)
-      const licenseFieldValue = await (await licenseField.getProperty('textContent')).jsonValue()
-      await expect(licenseFieldValue).toEqual('MIT OR Apache-2.0')
-=======
       await page.waitForSelector(component.revertButton)
       await expect(page).toClick(component.revertButton)
       await page.waitForSelector(notification.revertButton)
@@ -80,29 +61,18 @@
       await expect(page).toClick(firstElement)
       const licenseField = await page.$eval(details.licenseField, el => el.textContent)
       await expect(licenseField).toEqual('MIT OR Apache-2.0')
->>>>>>> a644637e
     })
 
     test('user can revert all changes', async () => {
       await licenseEdit()
       await page.waitForSelector(browseMap.revertButton)
       await expect(page).toClick(browseMap.revertButton)
-<<<<<<< HEAD
-      await page.waitForSelector(browseMap.notification.revertButton)
-      await expect(page).toClick(browseMap.notification.revertButton)
-      await page.waitForSelector(browseMap.component.firstElement)
-      await expect(page).toClick(browseMap.component.firstElement)
-      const licenseField = await page.$(browseMap.component.details.licenseField)
-      const licenseFieldValue = await (await licenseField.getProperty('textContent')).jsonValue()
-      await expect(licenseFieldValue).toEqual('MIT OR Apache-2.0')
-=======
       await page.waitForSelector(notification.revertButton)
       await expect(page).toClick(notification.revertButton)
       await page.waitForSelector(firstElement)
       await expect(page).toClick(firstElement)
       const licenseField = await page.$eval(details.licenseField, el => el.textContent)
       await expect(licenseField).toEqual('MIT OR Apache-2.0')
->>>>>>> a644637e
     })
   },
   defaultTimeout
