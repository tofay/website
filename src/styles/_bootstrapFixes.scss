--- conflicted
+++ resolved
@@ -45,16 +45,10 @@
   display: inline-block;
 }
 
-<<<<<<< HEAD
-.btn-success {
-  background-color: $color_highlight;
-  border-color: $color_highlight;
-=======
 .btn-success,
 .ant-btn-primary {
   background-color: $color_highlight !important;
   border-color: $color_highlight !important;
->>>>>>> 36685831
 }
 
 .btn-danger {
