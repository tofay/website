--- conflicted
+++ resolved
@@ -12,7 +12,6 @@
   font-weight: 400;
 }
 
-<<<<<<< HEAD
 .navbar-inverse .navbar-collapse,
 .navbar-inverse .navbar-form {
   background-color: #222;
@@ -31,8 +30,8 @@
 
 .navbar-toggle {
   margin-top: 23px;
-=======
+}
+
 .inlineBlock {
   display: inline-block;
->>>>>>> f9a620a8
 }