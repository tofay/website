/* Copyright (c) Microsoft Corporation and others. Licensed under the MIT license. */
/* SPDX-License-Identifier: MIT */

// modifications to the standard bootstrap styles
.panel-heading a {
  cursor: pointer;
}

.badge {
  color: #555555;
  background-color: #dddddd;
  font-weight: 400;
}

<<<<<<< HEAD
.dropdown-menu {
  min-width: 67px;
=======
.inlineBlock {
  display: inline-block;
>>>>>>> f9a620a8
}<|MERGE_RESOLUTION|>--- conflicted
+++ resolved
@@ -12,11 +12,10 @@
   font-weight: 400;
 }
 
-<<<<<<< HEAD
 .dropdown-menu {
   min-width: 67px;
-=======
+}
+
 .inlineBlock {
   display: inline-block;
->>>>>>> f9a620a8
 }