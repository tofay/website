/* Copyright (c) Microsoft Corporation and others. Licensed under the MIT license. */
/* SPDX-License-Identifier: MIT */

// modifications to the standard bootstrap styles
.panel-heading a {
  cursor: pointer;
}

.badge {
  color: #555555;
  background-color: #dddddd;
  font-weight: 400;
}

<<<<<<< HEAD
.dropdown-menu {
  min-width: 67px;
=======
.center-block {
  display: inline-block;
  float: none;
>>>>>>> 1fa36f06
}

.navbar-inverse .navbar-collapse,
.navbar-inverse .navbar-form {
  background-color: #222;
}

@media screen and (max-width: 768px) {
  .navbar-collapse {
    padding-top: 15.5px;
    padding-bottom: 15.5px;
  }

  .navbar-nav {
    margin: 0 -15px;
  }
}

.navbar-toggle {
  margin-top: 23px;
}

.inlineBlock {
  display: inline-block;
}

.btn-success {
  background-color: $color_highlight !important;
  border-color: $color_highlight !important;
}

.btn-danger {
  background-color: $color_red !important;
  border-color: $color_red !important;
}

.ant-tag-purple {
  color: white !important;
  background: #6f42c1 !important;
  border-color: #6f42c1 !important;
}

.ant-tag-green {
  color: white !important;
  background: $color_highlight !important;
  border-color: $color_highlight !important;
}

.ant-tag-red {
  color: white !important;
  background: $color_red !important;
  border-color: $color_red !important;
}

@media (min-width: $screen-md) {
  .modal-xl .modal-dialog {
    width: 1220px;
  }
}<|MERGE_RESOLUTION|>--- conflicted
+++ resolved
@@ -12,14 +12,13 @@
   font-weight: 400;
 }
 
-<<<<<<< HEAD
 .dropdown-menu {
   min-width: 67px;
-=======
+}
+
 .center-block {
   display: inline-block;
   float: none;
->>>>>>> 1fa36f06
 }
 
 .navbar-inverse .navbar-collapse,
