--- conflicted
+++ resolved
@@ -16,7 +16,6 @@
   display: inline-block;
 }
 
-<<<<<<< HEAD
 .btn-success {
   background-color: $color_highlight !important;
   border-color: $color_highlight !important;
@@ -43,10 +42,10 @@
   color: white !important;
   background: $color_red !important;
   border-color: $color_red !important;
-=======
+}
+
 @media (min-width: 992px) {
   .modal-xl .modal-dialog {
     width: 1220px;
   }
->>>>>>> 7e71460b
 }