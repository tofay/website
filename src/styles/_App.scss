--- conflicted
+++ resolved
@@ -172,39 +172,8 @@
   }
 }
 
-<<<<<<< HEAD
-.flexWrap {
-  display: flex;
-  flex-wrap: wrap;
-
-  span {
-    overflow: hidden;
-    white-space: nowrap;
-    text-overflow: ellipsis;
-  }
-}
-
-.copyrightContainer {
-  display: inherit;
-  width: 100%;
-
-  span {
-    cursor: pointer;
-    overflow: hidden;
-    text-overflow: ellipsis;
-    white-space: nowrap;
-  }
-}
-
-.popoverSpan {
-  cursor: pointer;
-  overflow: hidden;
-  text-overflow: ellipsis;
-  white-space: nowrap;
-}
-
-.inlineBlock {
-  display: inline-block;
+.fa-disabled{
+  opacity: 0.5;
 }
 
 .modal {
@@ -219,8 +188,4 @@
 
 .dropdown-menu {
   z-index: 9001;
-=======
-.fa-disabled{
-  opacity: 0.5;
->>>>>>> 16d66276
 }