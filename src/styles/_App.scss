--- conflicted
+++ resolved
@@ -176,7 +176,6 @@
   opacity: 0.5;
 }
 
-<<<<<<< HEAD
 .modal {
   &-dialog {
     width: 1220px;
@@ -185,14 +184,14 @@
   &-content {
     height: 100%;
   }
- }
+}
 
 .dropdown-menu {
   z-index: 9001;
-=======
+}
+
 .horizontalBlock {
   display: flex;
->>>>>>> 3b43cf1c
 }
 
 .bg-suggested {
