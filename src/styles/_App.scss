--- conflicted
+++ resolved
@@ -359,7 +359,6 @@
   margin: 75px 0;
 }
 
-<<<<<<< HEAD
 .section--filter-bar {
   .checkbox {
     margin: 6px;
@@ -398,14 +397,14 @@
 
 .ant-checkbox-wrapper {
   height: 27px;
-=======
+}
+
 .rbt-input.form-control {
   padding: 5px 17px;
 }
 
 .ReactVirtualized__Grid__innerScrollContainer {
   overflow: visible !important;
->>>>>>> c1be27e8
 }
 
 .section-header div:nth-child(2) {
