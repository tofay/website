/* Copyright (c) Microsoft Corporation and others. Licensed under the MIT license. */
/* SPDX-License-Identifier: MIT */

.App {
  display: flex;
  flex-direction: column;
  height: 100vh;
  font-family: 'Montserrat', sans-serif;
  font-weight: 400;
}

.App-content {
  flex: 1;

  .cd-badge {
    font-size: 12px;
    font-weight: normal;
    height: 20px;
    line-height: 0.1;
    padding: 8px 4px 1px 4px;
  }
}

.App-logo {
  height: 150px;
}

.semi-bold {
  font-weight: 600;
}

.main-container {
  h1 {
    font-size: $size-text-banner;
    text-align: center;
  }

  h2 {
    font-size: $size-text-message;
    color: $color-text-main;
    text-align: center;

    @media screen and (max-width: 992px) {
      font-size: $size-text-message / 1.5;
    }
  }

  h3 {
    font-size: 1.6em;
    line-height: 1.3;

    @media (max-width: 768px) {
      font-size: calc(1.6em / 1.5);
    }
  }

  .valign-child {
    align-self: center;
  }

  .neighborhood-row {
    padding-top: 80px;
    display: flex;
    min-height: 150px;
  }

  .neighborhood-icon {
    font-size: 10rem;
    color: $color_primary;
    text-align: center;

    @media (max-width: 768px) {
      font-size: 4.3rem;
    }
  }

  .neighborhood-logo {
    width: 100px;

    @media (max-width: 767px) {
      width: 100%;
    }
  }

  .about-cell {
    display: flex;
    min-height: 170px;

    @media (max-width: 768px) {
      min-height: 150px;
    }
  }

  .about-image {
    align-self: center;
    display: block;
    margin-right: auto;
    margin-left: auto;
  }

  .about-text {
    font-size: 1.25em;

    ul {
      padding-left: 30px;
    }
  }

  .landing-large-logo {
    width: 500px;
    display: block;
    margin-left: auto;
    margin-right: auto;

    @media (max-width: 768px) {
      width: 100%;
    }
  }
}

.about-container {
  @media (max-width: 768px) {
    margin-top: -80px;
  }

  .center-block {
    vertical-align: top;
  }
}

.labelled-button {
  display: inline-block;
  width: 100%;

  .btn {
    margin-left: 10px;
  }
}

.placeholder-message {
  display: flex;
  align-items: center;
  justify-content: center;
  color: #bdbdbd;
}

.spacer {
  margin: 30px;
}

.spacer-search {
  margin: 3rem;

  @media screen and (max-width: 768px) {
    margin: 4rem 1rem 1rem;
  }
}

.top-space {
  padding-top: 30px;
  padding-bottom: 7px;
}

.section-body {
  border: 1px;
  border-style: solid;
  border-color: lightgray;
  min-height: 200px;
  box-shadow: 5px 5px 20px -10px lightgrey;

  .fa-spinner {
    display: none;
  }

  &.loading {
    position: relative;

    & > div {
      transition: opacity 0.2s;
      opacity: 0.7;
    }

    .fa-spinner {
      display: block;
      position: absolute;
      font-size: 6rem;
      left: 0;
      right: 0;
      text-align: center;
      top: 70px;
    }
  }
}

.section-header {
  padding-top: 30px;
  padding-bottom: 7px;
  display: flex;
  align-items: center;
  justify-content: center;

  @media screen and (max-width: 768px) {
    padding-top: 20px;
  }
}

.section-title {
  font-size: 2em;

<<<<<<< HEAD
  @media screen and (max-width: 1200px) {
    font-size: 1.5em;
  }
}

.section-button,
.list-activity-area,
.filter-bar {
  // same as .btn-sm
  @media screen and (max-width: 992px) {
    .btn {
      padding: 5px 10px;
      font-size: 12px;
      line-height: 1.5;
      border-radius: 3px;
    }
  }

  // same as .btn-xs
  @media screen and (max-width: 768px) {
    .btn {
      padding: 1px 5px;
      font-size: 12px;
      line-height: 1.5;
      border-radius: 3px;
    }
  }
}

#buttonbar-collapse,
.dropdown-menu-right {
  padding: 0;
  margin: -1px 0 0;
  border: 1px;
}

.section-body {
  // same as .btn-sm
  @media screen and (max-width: 992px) {
    .btn {
      padding: 5px 10px;
      font-size: 12px;
      line-height: 1.5;
      border-radius: 3px;
    }
  }
}

.buttons-bar {
  .btn-group,
  .btn {
    margin-left: 3px;
=======
  .cd-badge {
    margin-bottom: 3px;
    vertical-align: middle;
>>>>>>> fb862e52
  }
}

.editable-field {
  overflow: hidden;
  text-overflow: ellipsis;
  white-space: nowrap;
}

.editable-marker {
  font-size: x-small;
  padding-right: 4px;
  cursor: pointer;
}

.editable-editor {
  display: inline-block;
}

.placeholder-text {
  color: #bdbdbd;
}

.two-line-entry {
  display: flex;
  flex-direction: column;
}

.definition {
  &__line {
    height: 25px;
    display: flex;
  }

  &__overlay-hover-catcher {
    height: 20px;
    max-width: 100%;
  }
  &__tooltip {
    overflow-wrap: break-word;
  }
}

.dropdown-menu .page-definitions__menu-item > a {
  display: flex;
  & > span:first-child {
    flex-grow: 1;
  }

  & > .fas {
    margin: 3px 0 0 10px;
  }
}

.fa-disabled {
  opacity: 0.5;
}

.dropdown-menu {
  z-index: 9001;
}

.horizontalBlock {
  display: flex;
}

.bg-suggested {
  background: green;
  color: white;
  padding: 2px;
  padding-left: 4px;
  padding-right: 4px;
  border-radius: 4px;
}

.copyrightContainer {
  width: 200px;
  white-space: nowrap;
  overflow: hidden;
  text-overflow: ellipsis;
}

.tooltipWrapper {
  display: inline-block;
}

.tooltipWrapper [disabled] {
  pointer-events: none;
}

hr {
  margin: 75px 0;
}

.rbt-input.form-control {
  padding: 5px 17px;
}

.ReactVirtualized__Grid__innerScrollContainer {
  overflow: visible !important;
}

.section-header div:nth-child(2) {
  align-self: flex-end;
}

.section-button .text-right > .btn,
.section-button .text-right > .dropdown {
  margin: 0 0 0 3px;

  @media (max-width: $screen-sm-max) {
    margin: 3px 0 0 0;
  }
}

.browse-page {
  // negative margin to reduce the .navbar min-height
  margin-top: -40px;
}<|MERGE_RESOLUTION|>--- conflicted
+++ resolved
@@ -207,9 +207,13 @@
 .section-title {
   font-size: 2em;
 
-<<<<<<< HEAD
   @media screen and (max-width: 1200px) {
     font-size: 1.5em;
+  }
+
+  .cd-badge {
+    margin-bottom: 3px;
+    vertical-align: middle;
   }
 }
 
@@ -260,11 +264,6 @@
   .btn-group,
   .btn {
     margin-left: 3px;
-=======
-  .cd-badge {
-    margin-bottom: 3px;
-    vertical-align: middle;
->>>>>>> fb862e52
   }
 }
 
