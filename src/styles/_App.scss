--- conflicted
+++ resolved
@@ -266,7 +266,6 @@
   margin: 75px 0;
 }
 
-<<<<<<< HEAD
 .section-header div:nth-child(2) {
   align-self: flex-end;
 }
@@ -278,9 +277,9 @@
   @media (max-width: $screen-sm-max) {
     margin: 3px 0 0 0;
   }
-=======
+}
+
 .browse-page {
   // negative margin to reduce the .navbar min-height
   margin-top: -40px;
->>>>>>> 7116ef8b
 }