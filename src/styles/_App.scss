/* Copyright (c) Microsoft Corporation and others. Licensed under the MIT license. */
/* SPDX-License-Identifier: MIT */

.App {
  display: flex;
  flex-direction: column;
  height: 100vh;
  font-family: 'Montserrat', sans-serif;
  font-weight: 400;
}

.App-content {
  flex: 1;
}

.App-logo {
  height: 150px;
}

.semi-bold {
  font-weight: 600;
}

.main-container {
  h1 {
    font-size: $size-text-banner;
    text-align: center;
  }

  h2 {
    font-size: $size-text-message;
    color: $color-text-main;
    text-align: center;

<<<<<<< HEAD
    @media screen and (max-width: 992px) {
      font-size: $size-text-message / 1.5;
=======
    @media (max-width: 768px) {
      font-size: $size-text-message-small;
>>>>>>> 2b7e3328
    }
  }

  h3 {
    font-size: 1.6em;
    line-height: 1.3;

    @media (max-width: 768px) {
      font-size: calc(1.6em / 1.5);
    }
  }

  .valign-child {
    align-self: center;
  }

  .neighborhood-row {
    padding-top: 80px;
    display: flex;
    min-height: 150px;
  }

  .neighborhood-icon {
    font-size: 10rem;
    color: $color_primary;
    text-align: center;

    @media (max-width: 768px) {
      font-size: 4.3rem;
    }
  }

  .neighborhood-logo {
    width: 100px;

    @media (max-width: 767px) {
      width: 100%;
    }
  }

  .about-cell {
    display: flex;
    min-height: 170px;

    @media (max-width: 768px) {
<<<<<<< HEAD
      min-height: 150px;
=======
      width: 100%;
>>>>>>> 2b7e3328
    }
  }

  .about-image {
    align-self: center;
    display: block;
    margin-right: auto;
    margin-left: auto;
  }

  .about-text {
    font-size: 1.25em;

    ul {
      padding-left: 30px;
    }
  }

  .landing-large-logo {
    width: 500px;
    display: block;
    margin-left: auto;
    margin-right: auto;

    @media (max-width: 768px) {
      width: 100%;
    }
  }
}

.about-container {
  @media (max-width: 768px) {
    margin-top: -80px;
  }

  .center-block {
    vertical-align: top;
  }
}

.labelled-button {
  display: inline-block;
  width: 100%;

  .btn {
    margin-left: 10px;
  }
}

.placeholder-message {
  display: flex;
  align-items: center;
  justify-content: center;
  color: #bdbdbd;
}

.spacer {
  margin: 30px;
}

.top-space {
  padding-top: 30px;
  padding-bottom: 7px;
}

.section-body {
  border: 1px;
  border-style: solid;
  border-color: lightgray;
  min-height: 200px;
  box-shadow: 5px 5px 20px -10px lightgrey;

  .fa-spinner {
    display: none;
  }

  &.loading {
    position: relative;

    & > div {
      transition: opacity 0.2s;
      opacity: 0.7;
    }

    .fa-spinner {
      display: block;
      position: absolute;
      font-size: 6rem;
      left: 0;
      right: 0;
      text-align: center;
      top: 70px;
    }
  }
}

.section-header {
  padding-top: 30px;
  padding-bottom: 7px;
  display: flex;
  align-items: center;
  justify-content: center;
}

.section-title {
  font-size: 2em;
}

.editable-field {
  overflow: hidden;
  text-overflow: ellipsis;
  white-space: nowrap;
  max-width: 300px;
}

.editable-marker {
  font-size: x-small;
  padding-right: 4px;
  cursor: pointer;
}

.editable-editor {
  display: inline-block;
}

.placeholder-text {
  color: #bdbdbd;
}

.two-line-entry {
  display: flex;
  flex-direction: column;
}

.definition {
  &__line {
    height: 25px;
    display: flex;
  }

  &__overlay-hover-catcher {
    height: 20px;
    max-width: 100%;
  }
  &__tooltip {
    overflow-wrap: break-word;
  }
}

.dropdown-menu .page-definitions__menu-item > a {
  display: flex;
  & > span:first-child {
    flex-grow: 1;
  }

  & > .fas {
    margin: 3px 0 0 10px;
  }
}

.fa-disabled {
  opacity: 0.5;
}

.dropdown-menu {
  z-index: 9001;
}

.horizontalBlock {
  display: flex;
}

.bg-suggested {
  background: green;
  color: white;
  padding: 2px;
  padding-left: 4px;
  padding-right: 4px;
  border-radius: 4px;
}

.copyrightContainer {
  width: 200px;
  white-space: nowrap;
  overflow: hidden;
  text-overflow: ellipsis;
}

.tooltipWrapper {
  display: inline-block;
}

.tooltipWrapper [disabled] {
  pointer-events: none;
}

hr {
  margin: 75px 0;
}

.section-header div:nth-child(2) {
  align-self: flex-end;
}

.section-button .text-right > .btn,
.section-button .text-right > .dropdown {
  margin: 0 0 0 3px;

  @media (max-width: $screen-sm-max) {
    margin: 3px 0 0 0;
  }
}

.browse-page {
  // negative margin to reduce the .navbar min-height
  margin-top: -40px;
}<|MERGE_RESOLUTION|>--- conflicted
+++ resolved
@@ -32,13 +32,8 @@
     color: $color-text-main;
     text-align: center;
 
-<<<<<<< HEAD
     @media screen and (max-width: 992px) {
       font-size: $size-text-message / 1.5;
-=======
-    @media (max-width: 768px) {
-      font-size: $size-text-message-small;
->>>>>>> 2b7e3328
     }
   }
 
@@ -84,11 +79,7 @@
     min-height: 170px;
 
     @media (max-width: 768px) {
-<<<<<<< HEAD
       min-height: 150px;
-=======
-      width: 100%;
->>>>>>> 2b7e3328
     }
   }
 
