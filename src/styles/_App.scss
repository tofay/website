--- conflicted
+++ resolved
@@ -172,41 +172,6 @@
   }
 }
 
-<<<<<<< HEAD
 .fa-disabled{
   opacity: 0.5;
-=======
-.flexWrap {
-  display: flex;
-  flex-wrap: wrap;
-
-  span {
-    overflow: hidden;
-    white-space: nowrap;
-    text-overflow: ellipsis;
-  }
-}
-
-.copyrightContainer {
-  display: inherit;
-  width: 100%;
-
-  span {
-    cursor: pointer;
-    overflow: hidden;
-    text-overflow: ellipsis;
-    white-space: nowrap;
-  }
-}
-
-.popoverSpan {
-  cursor: pointer;
-  overflow: hidden;
-  text-overflow: ellipsis;
-  white-space: nowrap;
-}
-
-.inlineBlock {
-  display: inline-block;
->>>>>>> 21ea828b
 }