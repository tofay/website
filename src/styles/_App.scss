--- conflicted
+++ resolved
@@ -176,10 +176,10 @@
   opacity: 0.5;
 }
 
-<<<<<<< HEAD
 .horizontalBlock {
   display: flex;
-=======
+}
+
 .bg-suggested {
   background: green;
   color: white;
@@ -187,5 +187,4 @@
   padding-left: 4px;
   padding-right: 4px;
   border-radius: 4px;
->>>>>>> 57ac4254
 }