--- conflicted
+++ resolved
@@ -42,46 +42,6 @@
   return dispatch => {
     const actions = asyncActions(name)
     dispatch(actions.start())
-<<<<<<< HEAD
-    return getCuration(token, entity, { expandedPrs: true }).then(
-      result => dispatch(actions.success(result)),
-      error => dispatch(actions.error(error))
-    )
-  }
-}
-
-/**
- * List all of the curations (if any) using the given coordinates as a pattern to match
- * @param  {} token
- * @param  {} entity
- * @param  {} name
- * @param  {} params
- */
-export function getCurationListAction(token, entity, name, params) {
-  return dispatch => {
-    const actions = asyncActions(name)
-    dispatch(actions.start())
-    return getCurationList(token, entity, params).then(
-      result => {
-        dispatch(actions.success(result))
-        result && result.length > 0 && dispatch(uiGetCurationData(token, entity, result[0].number))
-      },
-      error => dispatch(actions.error(error))
-    )
-  }
-}
-
-/**
- * Get the curation in the given PR relative to the specified coordinates
- * @param  {} token
- * @param  {} entity
- */
-export function getCurationDataAction(token, entity, name, prNumber) {
-  return dispatch => {
-    const actions = asyncActions(name)
-    dispatch(actions.start())
-=======
->>>>>>> b7805c14
     return getCurationData(token, entity, prNumber).then(
       result => dispatch(actions.success(result)),
       error => dispatch(actions.error(error))
