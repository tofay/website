// Copyright (c) Microsoft Corporation and others. Licensed under the MIT license.
// SPDX-License-Identifier: MIT

import React from 'react'
import { asyncActions } from './'
import { curate, getCuration } from '../api/clearlyDefined'
import { uiNotificationNew } from '../actions/ui'

export const CURATION_POST = 'CURATION_POST'

export function getCurationAction(token, entity, name) {
  return dispatch => {
    const actions = asyncActions(name)
    dispatch(actions.start())
    return getCuration(token, entity).then(
      result => dispatch(actions.success(result)),
      error => dispatch(actions.error(error))
    )
  }
}

export function curateAction(token, spec) {
  return dispatch => {
    const actions = asyncActions(CURATION_POST)
    dispatch(actions.start())
    dispatch(uiNotificationNew({ type: 'info', message: 'Started contribution.', timeout: 5000 }))
    return curate(token, spec).then(
      result => {
        const prMessage = (
          <div>
            Successfully contributed{' '}
            <a href={result.url} target="_blank">
              PR#{result.prNumber}
            </a>
          </div>
        )
        dispatch(actions.success(result))
        dispatch(
<<<<<<< HEAD
          uiNotificationNew({ type: 'info', message: `Successfully contributed PR#${result.prNumber}.`, timeout: 5000 })
=======
          uiNotificationNew({
            type: 'info',
            message: prMessage,
            timeout: 10000
          })
>>>>>>> 50a71109
        )
      },
      error => {
        dispatch(actions.error(error))
        dispatch(uiNotificationNew({ type: 'info', message: 'Failed contribution.', timeout: 5000 }))
      }
    )
  }
}<|MERGE_RESOLUTION|>--- conflicted
+++ resolved
@@ -36,15 +36,11 @@
         )
         dispatch(actions.success(result))
         dispatch(
-<<<<<<< HEAD
-          uiNotificationNew({ type: 'info', message: `Successfully contributed PR#${result.prNumber}.`, timeout: 5000 })
-=======
           uiNotificationNew({
             type: 'info',
             message: prMessage,
             timeout: 10000
           })
->>>>>>> 50a71109
         )
       },
       error => {
