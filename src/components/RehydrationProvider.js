// Copyright (c) Microsoft Corporation and others. Licensed under the MIT license.
// SPDX-License-Identifier: MIT

// Delays loading untill the store is rehydrated
import React, { Component } from 'react'
import { persistStore, createTransform } from 'redux-persist'
import {
  ROUTE_ROOT,
  ROUTE_DEFINITIONS,
  ROUTE_INSPECT,
  ROUTE_HARVEST,
<<<<<<< HEAD
  ROUTE_CONTRIBUTION,
  ROUTE_ABOUT
=======
  ROUTE_ABOUT,
  ROUTE_DISCORD
>>>>>>> 10ed04a5
} from '../utils/routingConstants'
import { configureStore } from '../configureStore'
import { Provider } from 'react-redux'
import { BrowserRouter as Router, Route, Switch } from 'react-router-dom'
import { App, PageLanding, PageDefinitions, PageInspect, PageHarvest } from './'
import { omit } from 'lodash'
import PageAbout from './PageAbout'
import PageContribution from './PageContribution'
import withTracker from '../utils/withTracker'

const store = configureStore()

// * store only SESSION
// * do not persist isFetching from the session
// * state in, state out, whitelist
const transformRemoveFetchErr = createTransform(state => omit(state, ['isFetching', 'error']), state => state, {
  whitelist: ['session']
})

export default class RehydrationDelayedProvider extends Component {
  constructor(props) {
    super(props)
    this.state = { rehydrated: false }
  }

  componentWillMount() {
    persistStore(store, { whitelist: ['session'], transforms: [transformRemoveFetchErr] }, () => {
      console.log('STORE RECOVERED!')
      console.log(store.getState())
      this.setState({ rehydrated: true })
    })
  }

  render() {
    if (!this.state.rehydrated) return <div className="loading-site-root">Loading...</div>
    return (
      <Provider store={store}>
        <Router>
          <App className="App">
            <Switch>
              <Route path={ROUTE_DEFINITIONS} component={withTracker(PageDefinitions)} />
              <Route path={ROUTE_INSPECT} component={withTracker(PageInspect)} />
              <Route path={ROUTE_CONTRIBUTION} component={withTracker(PageContribution)} />
              <Route path={ROUTE_HARVEST} component={withTracker(PageHarvest)} />
              <Route path={ROUTE_ABOUT} component={withTracker(PageAbout)} />
              <Route path={ROUTE_DISCORD} component={() => (window.location = 'https://discord.gg/wEzHJku')} />
              <Route path={ROUTE_ROOT} component={withTracker(PageLanding)} />
            </Switch>
          </App>
        </Router>
      </Provider>
    )
  }
}<|MERGE_RESOLUTION|>--- conflicted
+++ resolved
@@ -9,13 +9,9 @@
   ROUTE_DEFINITIONS,
   ROUTE_INSPECT,
   ROUTE_HARVEST,
-<<<<<<< HEAD
   ROUTE_CONTRIBUTION,
-  ROUTE_ABOUT
-=======
   ROUTE_ABOUT,
   ROUTE_DISCORD
->>>>>>> 10ed04a5
 } from '../utils/routingConstants'
 import { configureStore } from '../configureStore'
 import { Provider } from 'react-redux'
