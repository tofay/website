// Copyright (c) Microsoft Corporation and others. Licensed under the MIT license.
// SPDX-License-Identifier: MIT

// Delays loading untill the store is rehydrated
import React, { Component } from 'react'
import { persistStore, createTransform } from 'redux-persist'
import {
  ROUTE_ROOT,
  ROUTE_DEFINITIONS,
  ROUTE_HARVEST,
  ROUTE_CURATIONS,
  ROUTE_ABOUT,
  ROUTE_DISCORD,
  ROUTE_SHARE,
  ROUTE_BROWSE,
<<<<<<< HEAD
  ROUTE_STATS
=======
  ROUTE_STATUS
>>>>>>> ce6cb01d
} from '../utils/routingConstants'
import { configureStore } from '../configureStore'
import { Provider } from 'react-redux'
import { BrowserRouter as Router, Route, Switch } from 'react-router-dom'
import { App, PageLanding, PageHarvest } from './'
import { omit } from 'lodash'
import PageAbout from './PageAbout'
import PageContribution from './Navigation/Pages/PageContribution'
import withTracker from '../utils/withTracker'
import FullDetailPage from './FullDetailView/FullDetailPage'
import PageDefinitions from './Navigation/Pages/PageDefinitions'
import PageBrowse from './Navigation/Pages/PageBrowse'
<<<<<<< HEAD
import PageStats from './Navigation/Pages/PageStats'
=======
import PageStatus from './Navigation/Pages/PageStatus'
>>>>>>> ce6cb01d

const store = configureStore()

// * store only SESSION
// * do not persist isFetching from the session
// * state in, state out, whitelist
const transformRemoveFetchErr = createTransform(state => omit(state, ['isFetching', 'error']), state => state, {
  whitelist: ['session']
})

export default class RehydrationDelayedProvider extends Component {
  constructor(props) {
    super(props)
    this.state = { rehydrated: false }
  }

  componentWillMount() {
    persistStore(store, { whitelist: ['session'], transforms: [transformRemoveFetchErr] }, () => {
      this.setState({ rehydrated: true })
    })
  }

  render() {
    if (!this.state.rehydrated) return <div className="loading-site-root">Loading...</div>
    return (
      <Provider store={store}>
        <Router>
          <App className="App">
            <Switch>
              <Route path={ROUTE_DEFINITIONS} exact={true} component={withTracker(PageDefinitions)} />
              <Route path={ROUTE_DEFINITIONS} component={withTracker(FullDetailPage)} />
              <Route path={ROUTE_SHARE} component={withTracker(PageDefinitions)} />
              <Route path={ROUTE_CURATIONS} component={withTracker(PageContribution)} />
              <Route path={ROUTE_HARVEST} component={withTracker(PageHarvest)} />
              <Route path={ROUTE_ABOUT} component={withTracker(PageAbout)} />
              <Route path={ROUTE_BROWSE} component={withTracker(PageBrowse)} />
<<<<<<< HEAD
              <Route path={ROUTE_STATS} component={withTracker(PageStats)} />
=======
              <Route path={ROUTE_STATUS} component={withTracker(PageStatus)} />
>>>>>>> ce6cb01d
              <Route path={ROUTE_DISCORD} component={() => (window.location = 'https://discord.gg/wEzHJku')} />
              <Route path={ROUTE_ROOT} component={withTracker(PageLanding)} />
            </Switch>
          </App>
        </Router>
      </Provider>
    )
  }
}<|MERGE_RESOLUTION|>--- conflicted
+++ resolved
@@ -13,11 +13,8 @@
   ROUTE_DISCORD,
   ROUTE_SHARE,
   ROUTE_BROWSE,
-<<<<<<< HEAD
   ROUTE_STATS
-=======
   ROUTE_STATUS
->>>>>>> ce6cb01d
 } from '../utils/routingConstants'
 import { configureStore } from '../configureStore'
 import { Provider } from 'react-redux'
@@ -30,11 +27,8 @@
 import FullDetailPage from './FullDetailView/FullDetailPage'
 import PageDefinitions from './Navigation/Pages/PageDefinitions'
 import PageBrowse from './Navigation/Pages/PageBrowse'
-<<<<<<< HEAD
 import PageStats from './Navigation/Pages/PageStats'
-=======
 import PageStatus from './Navigation/Pages/PageStatus'
->>>>>>> ce6cb01d
 
 const store = configureStore()
 
@@ -71,11 +65,8 @@
               <Route path={ROUTE_HARVEST} component={withTracker(PageHarvest)} />
               <Route path={ROUTE_ABOUT} component={withTracker(PageAbout)} />
               <Route path={ROUTE_BROWSE} component={withTracker(PageBrowse)} />
-<<<<<<< HEAD
               <Route path={ROUTE_STATS} component={withTracker(PageStats)} />
-=======
               <Route path={ROUTE_STATUS} component={withTracker(PageStatus)} />
->>>>>>> ce6cb01d
               <Route path={ROUTE_DISCORD} component={() => (window.location = 'https://discord.gg/wEzHJku')} />
               <Route path={ROUTE_ROOT} component={withTracker(PageLanding)} />
             </Switch>
