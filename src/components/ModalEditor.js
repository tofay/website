--- conflicted
+++ resolved
@@ -60,11 +60,7 @@
   }
 
   render() {
-<<<<<<< HEAD
     const { onClick, onRevert, revertable, readOnly, initialValue, value, field } = this.props
-=======
-    const { onClick, readOnly, initialValue, value, onRevert, revertable } = this.props
->>>>>>> ace429de
     const changed = initialValue !== value
     return (
       <span className={`list-singleLine`} name={field}>
@@ -74,22 +70,12 @@
             onClick={() => this.setState({ editing: true }, () => onClick && onClick())}
           />
         )}
-<<<<<<< HEAD
-        {!readOnly &&
-          revertable && (
-            <i
-              className={`fas fa-undo editable-marker ${!changed && 'fa-disabled'}`}
-              onClick={() => onRevert && changed && onRevert()}
-            />
-          )}
-=======
         {!readOnly && revertable && (
           <i
             className={`fas fa-undo editable-marker ${!changed && 'fa-disabled'}`}
             onClick={() => onRevert && changed && onRevert()}
           />
         )}
->>>>>>> ace429de
         {this.renderValue()}
       </span>
     )
