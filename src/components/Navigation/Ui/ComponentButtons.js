import React, { Component } from 'react'
import PropTypes from 'prop-types'
import { Tag } from 'antd'
import { get } from 'lodash'
import { Button, ButtonGroup } from 'react-bootstrap'
import { Menu, Dropdown, Icon } from 'antd'
import { CopyUrlButton } from '../../'
import EntitySpec from '../../../utils/entitySpec'
import Definition from '../../../utils/definition'
import { getBadgeUrl } from '../../../api/clearlyDefined'
import { ROUTE_DEFINITIONS } from '../../../utils/routingConstants'
import ButtonWithTooltip from './ButtonWithTooltip'

export default class ComponentButtons extends Component {
  static propTypes = {
    definitions: PropTypes.object,
    currentComponent: PropTypes.object,
    readOnly: PropTypes.bool,
    hasChange: PropTypes.func,
    onAddComponent: PropTypes.func,
    onInspect: PropTypes.func,
    onRemove: PropTypes.func,
    onRevert: PropTypes.func
  }

  isSourceComponent(component) {
    return ['github', 'sourcearchive'].includes(component.provider)
  }

  removeComponent(component, event) {
    event.stopPropagation()
    const { onRemove } = this.props
    onRemove && onRemove(component)
  }

  revertComponent(component, param) {
    const { onRevert } = this.props
    onRevert && onRevert(component, param)
  }

  inspectComponent(component, definition, event) {
    event.stopPropagation()
    const action = this.props.onInspect
    action && action(component, definition)
  }

  addSourceForComponent(component, event) {
    event.stopPropagation()
    const definition = this.props.getDefinition(component)
    const sourceLocation = get(definition, 'described.sourceLocation')
    const sourceEntity = sourceLocation && EntitySpec.fromCoordinates(sourceLocation)
    const action = this.props.onAddComponent
    action && sourceEntity && action(sourceEntity, component)
  }

  showVersionSelectorPopup(component, multiple, event) {
    event.domEvent.stopPropagation()
    this.props.showVersionSelectorPopup(component, multiple)
  }

  render() {
    const { definition, currentComponent, readOnly, hasChange, hideVersionSelector } = this.props
    const component = EntitySpec.fromCoordinates(currentComponent)
    const isSourceComponent = this.isSourceComponent(component)
    const scores = Definition.computeScores(definition)
    const isDefinitionEmpty = Definition.isDefinitionEmpty(definition)
    const isSourceEmpty = Definition.isSourceEmpty(definition)
    const isCurated = Definition.isCurated(definition)
    const hasPendingCurations = Definition.hasPendingCurations(definition)
    return (
      <div className="list-activity-area">
        {scores && <img className="list-buttons" src={getBadgeUrl(scores.tool, scores.effective)} alt="score" />}
        {isCurated && <Tag color="green">Curated</Tag>}
        {hasPendingCurations && <Tag color="gold">Pending Curations</Tag>}
        <ButtonGroup>
          {!isSourceComponent &&
            !readOnly &&
            !isSourceEmpty && (
              <ButtonWithTooltip
                name="addSourceComponent"
                tip={'Add the definition for source that matches this package'}
              >
                <Button className="list-fa-button" onClick={this.addSourceForComponent.bind(this, component)}>
                  <i className="fas fa-code" />
                </Button>
              </ButtonWithTooltip>
            )}
          {!isDefinitionEmpty && (
            <ButtonWithTooltip tip={'Dig into this definition'}>
              <Button
                className="list-fa-button"
                onClick={this.inspectComponent.bind(this, currentComponent, definition)}
              >
                <i className="fas fa-search" />
              </Button>
            </ButtonWithTooltip>
          )}
          <CopyUrlButton
            route={ROUTE_DEFINITIONS}
            path={component.toPath()}
            bsStyle="default"
            className="list-fa-button"
          />
<<<<<<< HEAD
          <ButtonWithTooltip
            tip={'Switch or add other versions of this definition'}
            button={
              <Dropdown
                trigger={'click'}
                overlay={
                  <Menu>
                    <Menu.Item onClick={this.showVersionSelectorPopup.bind(this, currentComponent, false)}>
                      Switch version
                    </Menu.Item>
                    <Menu.Item onClick={this.showVersionSelectorPopup.bind(this, currentComponent, true)}>
                      Add more versions
                    </Menu.Item>
                  </Menu>
                }
              >
                <Button className="list-fa-button" onClick={event => event.stopPropagation()}>
                  <i className="fas fa-exchange-alt" /> <Icon type="down" />
                </Button>
              </Dropdown>
            }
          />
=======
          {!hideVersionSelector && (
            <ButtonWithTooltip tip={'Switch or add other versions of this definition'}>
              <div>
                <Dropdown
                  overlay={
                    <Menu>
                      <Menu.Item onClick={this.showVersionSelectorPopup.bind(this, currentComponent, false)}>
                        Switch version
                      </Menu.Item>
                      <Menu.Item onClick={this.showVersionSelectorPopup.bind(this, currentComponent, true)}>
                        Add more versions
                      </Menu.Item>
                    </Menu>
                  }
                >
                  <Button className="list-fa-button" onClick={event => event.stopPropagation()}>
                    <i className="fas fa-exchange-alt" /> <Icon type="down" />
                  </Button>
                </Dropdown>
              </div>
            </ButtonWithTooltip>
          )}
>>>>>>> 2b66ce5f
          {!readOnly &&
            !isDefinitionEmpty && (
              <ButtonWithTooltip tip={'Revert Changes of this Definition'}>
                <Button
                  className="list-fa-button"
                  onClick={() => this.revertComponent(component)}
                  disabled={!hasChange(component)}
                >
                  <i className="fas fa-undo" />
                </Button>
              </ButtonWithTooltip>
            )}
        </ButtonGroup>
        {!readOnly && (
          <Button bsStyle="link" onClick={this.removeComponent.bind(this, component)}>
            <i className="fas fa-times list-remove" />
          </Button>
        )}
      </div>
    )
  }
}<|MERGE_RESOLUTION|>--- conflicted
+++ resolved
@@ -101,34 +101,11 @@
             bsStyle="default"
             className="list-fa-button"
           />
-<<<<<<< HEAD
-          <ButtonWithTooltip
-            tip={'Switch or add other versions of this definition'}
-            button={
-              <Dropdown
-                trigger={'click'}
-                overlay={
-                  <Menu>
-                    <Menu.Item onClick={this.showVersionSelectorPopup.bind(this, currentComponent, false)}>
-                      Switch version
-                    </Menu.Item>
-                    <Menu.Item onClick={this.showVersionSelectorPopup.bind(this, currentComponent, true)}>
-                      Add more versions
-                    </Menu.Item>
-                  </Menu>
-                }
-              >
-                <Button className="list-fa-button" onClick={event => event.stopPropagation()}>
-                  <i className="fas fa-exchange-alt" /> <Icon type="down" />
-                </Button>
-              </Dropdown>
-            }
-          />
-=======
           {!hideVersionSelector && (
             <ButtonWithTooltip tip={'Switch or add other versions of this definition'}>
               <div>
                 <Dropdown
+                  trigger={'click'}
                   overlay={
                     <Menu>
                       <Menu.Item onClick={this.showVersionSelectorPopup.bind(this, currentComponent, false)}>
@@ -147,7 +124,6 @@
               </div>
             </ButtonWithTooltip>
           )}
->>>>>>> 2b66ce5f
           {!readOnly &&
             !isDefinitionEmpty && (
               <ButtonWithTooltip tip={'Revert Changes of this Definition'}>
