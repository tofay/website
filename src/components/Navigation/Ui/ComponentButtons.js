--- conflicted
+++ resolved
@@ -57,7 +57,6 @@
     this.props.showVersionSelectorPopup(component, multiple)
   }
 
-<<<<<<< HEAD
   renderMobileButtonGroup() {
     return (
       <ButtonToolbar>
@@ -76,20 +75,7 @@
 
   renderButtonGroup() {
     const { definition, currentComponent, readOnly, hasChange, hideVersionSelector } = this.props
-    const component = EntitySpec.fromCoordinates(currentComponent)
-=======
-  render() {
-    const {
-      definition,
-      currentComponent,
-      readOnly,
-      hasChange,
-      hideVersionSelector,
-      onRemove,
-      onAddComponent
-    } = this.props
     const component = EntitySpec.fromObject(currentComponent)
->>>>>>> c6315d5e
     const isSourceComponent = this.isSourceComponent(component)
     const isSourceEmpty = Definition.isSourceEmpty(definition)
     const isDefinitionEmpty = Definition.isDefinitionEmpty(definition)
@@ -161,7 +147,7 @@
 
   render() {
     const { currentComponent, readOnly, isMobile } = this.props
-    const component = EntitySpec.fromCoordinates(currentComponent)
+    const component = EntitySpec.fromObject(currentComponent)
     return (
       <div className="list-activity-area">
         {isMobile ? this.renderMobileButtonGroup() : this.renderButtonGroup()}
