--- conflicted
+++ resolved
@@ -48,46 +48,6 @@
 
     return (
       <div className="list-filter" align="right">
-<<<<<<< HEAD
-        {showSortFilter && (
-          <SortList
-            list={customSorts || sorts}
-            title={'Sort By'}
-            id={'sort'}
-            disabled={hasComponents}
-            value={activeSort}
-            onSort={onSort}
-          />
-        )}
-        {showLicenseFilter && (
-          <SpdxPicker
-            value={''}
-            disabled={hasComponents}
-            promptText={'License'}
-            onChange={value => onFilter({ type: 'licensed.declared', value })}
-          />
-        )}
-        {showSourceFilter && (
-          <FilterList
-            list={customSources || sources}
-            title={'Source'}
-            id={'described.sourceLocation'}
-            disabled={hasComponents}
-            value={activeFilters}
-            onFilter={onFilter}
-          />
-        )}
-        {showReleaseDateFilter && (
-          <FilterList
-            list={customReleaseDates || releaseDates}
-            title={'Release Date'}
-            id={'described.releaseDate'}
-            disabled={hasComponents}
-            value={activeFilters}
-            onFilter={onFilter}
-          />
-        )}
-=======
         <ButtonGroup>
           {showSortFilter && (
             <SortList
@@ -100,13 +60,11 @@
             />
           )}
           {showLicenseFilter && (
-            <FilterList
-              list={customLicenses || licenses}
-              title={'License'}
-              id={'licensed.declared'}
+            <SpdxPicker
+              value={''}
               disabled={hasComponents}
-              value={activeFilters}
-              onFilter={onFilter}
+              promptText={'License'}
+              onChange={value => onFilter({ type: 'licensed.declared', value })}
             />
           )}
           {showSourceFilter && (
@@ -130,7 +88,6 @@
             />
           )}
         </ButtonGroup>
->>>>>>> c1be27e8
       </div>
     )
   }
