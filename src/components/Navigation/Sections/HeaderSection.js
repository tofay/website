// Copyright (c) Microsoft Corporation and others. Licensed under the MIT license.
// SPDX-License-Identifier: MIT
import React, { Component } from 'react'
import PropTypes from 'prop-types'
import { Row, Button, Col } from 'react-bootstrap'
import isEmpty from 'lodash/isEmpty'
import get from 'lodash/get'
import { Tag } from 'antd'
<<<<<<< HEAD
import Definition from '../../../utils/definition'
import { withResize } from '../../../utils/WindowProvider'
=======
import Curation from '../../../utils/curation'
>>>>>>> c1be27e8
import ButtonWithTooltip from '../Ui/ButtonWithTooltip'
import ScoreRenderer from '../Ui/ScoreRenderer'
import DefinitionTitle from '../Ui/DefinitionTitle'
import DefinitionRevision from '../Ui/DefinitionRevision'

class HeaderSection extends Component {
  static propTypes = {
    definition: PropTypes.object,
    // If modalView = true, show Save Button, otherwise show a Contribute Button
    modalView: PropTypes.bool,
    changes: PropTypes.object,
    renderContributeButton: PropTypes.element,
    handleClose: PropTypes.func,
    handleSave: PropTypes.func,
    handleRevert: PropTypes.func
  }

  render() {
    const {
      definition,
<<<<<<< HEAD
=======
      curations,
>>>>>>> c1be27e8
      modalView,
      changes,
      renderContributeButton,
      handleClose,
      handleSave,
<<<<<<< HEAD
      handleRevert,
      isMobile
=======
      handleRevert
>>>>>>> c1be27e8
    } = this.props
    const { item } = definition
    const scores = get(item, 'scores')
    const isCurated = Curation.isCurated(curations.item)
    const hasPendingCurations = Curation.isPending(curations.item)
    return (
      <Row className="row-detail-header">
        <Col md={8}>
          <div className="detail-header">
            <div className="header-title">
              <h2>
                <DefinitionTitle definition={item} showNamespace={false} />
              </h2>
              &nbsp;&nbsp;
              <div className="header-data">
                {scores && (
                  <span className="score-header">
                    <ScoreRenderer scores={scores} definition={item} />
                  </span>
                )}
                {isCurated && (
                  <Tag className="cd-badge" color="purple">
                    Curated
                  </Tag>
                )}
                {hasPendingCurations && (
                  <Tag className="cd-badge" color="green">
                    Pending curations
                  </Tag>
                )}
              </div>
            </div>
            <p>
              <DefinitionRevision definition={item} showNamespace={false} />
            </p>
          </div>
        </Col>
        <Col md={4} className="text-right">
          {!isEmpty(changes) && (
            <ButtonWithTooltip tip="Revert all changes of the current definition">
              <Button bsStyle="danger" data-test-id="header-section-revert-button" onClick={() => handleRevert()}>
                <i className="fas fa-undo" />
                <span>&nbsp;Revert Changes</span>
              </Button>
            </ButtonWithTooltip>
          )}{' '}
          {modalView && (
            <Button
              bsStyle="primary"
              data-test-id="header-section-ok-button"
              disabled={isEmpty(changes)}
              onClick={handleSave}
            >
              OK
            </Button>
          )}{' '}
          {!modalView && !isMobile && renderContributeButton}{' '}
          {modalView && (
            <Button data-test-id="header-section-cancel-button" onClick={handleClose}>
              Cancel
            </Button>
          )}
        </Col>
      </Row>
    )
  }
}

export default withResize(HeaderSection)<|MERGE_RESOLUTION|>--- conflicted
+++ resolved
@@ -6,12 +6,8 @@
 import isEmpty from 'lodash/isEmpty'
 import get from 'lodash/get'
 import { Tag } from 'antd'
-<<<<<<< HEAD
-import Definition from '../../../utils/definition'
 import { withResize } from '../../../utils/WindowProvider'
-=======
 import Curation from '../../../utils/curation'
->>>>>>> c1be27e8
 import ButtonWithTooltip from '../Ui/ButtonWithTooltip'
 import ScoreRenderer from '../Ui/ScoreRenderer'
 import DefinitionTitle from '../Ui/DefinitionTitle'
@@ -31,22 +27,15 @@
 
   render() {
     const {
+      changes,
+      curations,
       definition,
-<<<<<<< HEAD
-=======
-      curations,
->>>>>>> c1be27e8
+      handleClose,
+      handleRevert,
+      handleSave,
+      isMobile,
       modalView,
-      changes,
-      renderContributeButton,
-      handleClose,
-      handleSave,
-<<<<<<< HEAD
-      handleRevert,
-      isMobile
-=======
-      handleRevert
->>>>>>> c1be27e8
+      renderContributeButton
     } = this.props
     const { item } = definition
     const scores = get(item, 'scores')
