--- conflicted
+++ resolved
@@ -19,12 +19,8 @@
 import SortList from '../../Ui/SortList'
 import ContributePrompt from '../../../ContributePrompt'
 import { licenses, curateFilters } from '../../../../utils/utils'
-<<<<<<< HEAD
 import SpdxPicker from '../../../SpdxPicker'
-=======
-import FilterBar from '../../../FilterBar'
 import EntitySpec from '../../../../utils/entitySpec'
->>>>>>> cc2b5ae4
 
 /**
  * Page that show to the user a list of interesting definitions to curate
@@ -131,18 +127,7 @@
     return (
       <div className="filter-list" align="right">
         <SortList list={sorts} title={'Sort By'} id={'sort'} value={this.state.activeSort} onSort={this.onSort} />
-<<<<<<< HEAD
-        {this.renderFilter(providers, 'Provider', 'provider')}
         <SpdxPicker value={''} promptText={'License'} onChange={value => this.onFilter({ type: 'license', value })} />
-        {this.renderFilter(curateFilters, 'Curate', 'curate')}
-=======
-
-        {this.renderFilter(
-          licenses.filter(license => license.value !== 'absence' && license.value !== 'presence'),
-          'License',
-          'license'
-        )}
->>>>>>> cc2b5ae4
       </div>
     )
   }
