// Copyright (c) Microsoft Corporation and others. Licensed under the MIT license.
// SPDX-License-Identifier: MIT

import React from 'react'
import { connect } from 'react-redux'
import { Grid } from 'react-bootstrap'
import get from 'lodash/get'
import uniq from 'lodash/uniq'
import classNames from 'classnames'
import { ROUTE_BROWSE } from '../../../../utils/routingConstants'
import { getCurationsAction } from '../../../../actions/curationActions'
import { uiBrowseUpdateList, uiNavigation, uiBrowseGet } from '../../../../actions/ui'
import SystemManagedList from '../../../SystemManagedList'
import Section from '../../../Section'
import ComponentList from '../../../ComponentList'
import ButtonsBar from './ButtonsBar'
import FullDetailPage from '../../../FullDetailView/FullDetailPage'
import FilterList from '../../Ui/FilterList'
import SortList from '../../Ui/SortList'
import ContributePrompt from '../../../ContributePrompt'
import { licenses, curateFilters } from '../../../../utils/utils'
import FilterBar from '../../../FilterBar'
import EntitySpec from '../../../../utils/entitySpec'

/**
 * Page that show to the user a list of interesting definitions to curate
 */
class PageBrowse extends SystemManagedList {
  constructor(props) {
    super(props)
    this.state = {}
    this.onFilter = this.onFilter.bind(this)
    this.onSort = this.onSort.bind(this)
    this.updateData = this.updateData.bind(this)
    this.renderFilterBar = this.renderFilterBar.bind(this)
    this.nameFilter = null
  }

  componentDidMount() {
    this.props.dispatch(uiNavigation({ to: ROUTE_BROWSE }))
    this.updateData()
  }

  noRowsRenderer(isFetching) {
    return isFetching ? <div /> : <div className="list-noRows">Broaden your filters to find more results</div>
  }

  onBrowse = value => {
    this.nameFilter = { value }
    this.updateData()
  }

  tableTitle() {
<<<<<<< HEAD
    const { filterOptions } = this.props
    const coordinates = filterOptions.list
      .map(item => EntitySpec.isPath(item) && EntitySpec.fromPath(item))
      .filter(x => x)
    const names = uniq(coordinates.map(coordinate => coordinate.name))
    filterOptions.list = names
    return (
      <div>
        <span>Browse Definitions</span>
        <FilterBar
          options={filterOptions}
          onChange={this.onBrowse}
          onSearch={this.onSearch}
          onClear={this.onBrowse}
          clearOnChange
        />
=======
    const providers = [
      { value: 'cratesio', label: 'Crates.io' },
      { value: 'github', label: 'GitHub' },
      { value: 'mavencentral', label: 'MavenCentral' },
      { value: 'npmjs', label: 'NpmJS' },
      { value: 'nuget', label: 'NuGet' },
      { value: 'pypi', label: 'PyPi' },
      { value: 'rubygems', label: 'RubyGems' },
      { value: 'cocoapods', label: 'CocoaPods' }
    ]
    return (
      <div>
        <span>Browse Definitions</span>
        <div className={'horizontalBlock'}>
          {this.renderFilter(providers, 'Provider', 'provider')}
          {this.renderFilter(curateFilters, 'Curate', 'curate')}
          <FormControl
            placeholder="Name"
            aria-label="Name"
            inputRef={input => (this.nameFilter = input)}
            onChange={debounce(() => this.updateData(), 500)}
          />
        </div>
>>>>>>> 57fc5f03
      </div>
    )
  }

  renderButtons() {
    return (
      <ButtonsBar
        hasChanges={!this.hasChanges()}
        revertAll={this.revertAll}
        collapseAll={this.collapseAll}
        doPromptContribute={this.doPromptContribute}
      />
    )
  }

  // Overrides the default onFilter method
  onFilter(filter, overwrite = false) {
    const activeFilters = overwrite === true ? filter : Object.assign({}, this.state.activeFilters)
    if (overwrite !== true) {
      const filterValue = get(activeFilters, filter.type)
      if (filterValue && activeFilters[filter.type] === filter.value) delete activeFilters[filter.type]
      else activeFilters[filter.type] = filter.value
    }
    this.setState({ ...this.state, activeFilters }, () => this.updateData())
  }

  // Overrides the default onSort method
  onSort(eventKey) {
    let activeSort = eventKey.value
    if (this.state.activeSort === activeSort) activeSort = null
    this.setState({ ...this.state, activeSort, sequence: this.state.sequence + 1 }, () => this.updateData())
  }

  renderFilterBar() {
    const sorts = [
      { value: 'releaseDate-desc', label: 'Newer' },
      { value: 'releaseDate', label: 'Older' },
      { value: 'licensedScore-desc', label: 'Higher Licensed score' },
      { value: 'licensedScore', label: 'Lower Licensed score' },
      { value: 'describedScore-desc', label: 'Higher Described score' },
      { value: 'describedScore', label: 'Lower Described score' }
    ]

    return (
      <div className="filter-list" align="right">
        <SortList list={sorts} title={'Sort By'} id={'sort'} value={this.state.activeSort} onSort={this.onSort} />

        {this.renderFilter(
          licenses.filter(license => license.value !== 'absence' && license.value !== 'presence'),
          'License',
          'license'
        )}
      </div>
    )
  }

  renderFilter(list, title, id) {
    return <FilterList list={list} title={title} id={id} value={this.state.activeFilters} onFilter={this.onFilter} />
  }

  async updateData(continuationToken) {
    const { activeFilters, activeSort } = this.state
    const activeName = get(this.nameFilter, 'value')
    const query = Object.assign({}, activeFilters)
    if (continuationToken) query.continuationToken = continuationToken
    if (activeSort) query.sort = activeSort
    switch (activeSort) {
      case 'releaseDate-desc':
        query.sort = 'releaseDate'
        query.sortDesc = true
        break
      case 'licensedScore-desc':
        query.sort = 'licensedScore'
        query.sortDesc = true
        break
      case 'describedScore-desc':
        query.sort = 'describedScore'
        query.sortDesc = true
        break
      default:
        break
    }
    if (query.curate === 'licensed') query.maxLicensedScore = 70
    if (query.curate === 'described') query.maxDescribedScore = 70
    if (query.curate) delete query.curate
    if (activeName) {
      if (activeName.indexOf('/') > 0) {
        query.namespace = activeName.split('/')[0]
        query.name = activeName.split('/')[1]
      } else query.name = activeName
    }
    await this.props.dispatch(uiBrowseGet(this.props.token, query))
    if (this.props.definitions.entries)
      this.props.dispatch(getCurationsAction(this.props.token, Object.keys(this.props.definitions.entries)))
  }

  loadMoreRows = async () => {
    const { components } = this.props
    if (components.data) return await this.updateData(components.data)
  }

  updateList(value) {
    return this.props.dispatch(uiBrowseUpdateList(value))
  }

  render() {
    const { components, curations, definitions, session } = this.props
    const { sequence, showFullDetail, path, currentComponent, currentDefinition } = this.state
    return (
      <Grid className="main-container">
        <ContributePrompt
          ref={this.contributeModal}
          session={session}
          onLogin={this.handleLogin}
          actionHandler={this.doContribute}
        />
        <Section name={this.tableTitle()} actionButton={this.renderButtons()}>
          {
            <div className={classNames('section-body', { loading: components.isFetching })}>
              <i className="fas fa-spinner fa-spin" />
              <ComponentList
                readOnly={false}
                list={components.transformedList}
                listLength={get(components, 'headers.pagination.totalCount') || components.list.length}
                listHeight={600}
                loadMoreRows={this.loadMoreRows}
                onRemove={this.onRemoveComponent}
                onRevert={this.revertDefinition}
                onChange={this.onChangeComponent}
                onAddComponent={this.onAddComponent}
                onInspect={this.onInspect}
                renderFilterBar={this.renderFilterBar}
                curations={curations}
                definitions={definitions}
                noRowsRenderer={() => this.noRowsRenderer(components.isFetching)}
                sequence={sequence}
                hasChange={this.hasChange}
                hideVersionSelector
              />
            </div>
          }
          {currentDefinition && (
            <FullDetailPage
              modalView
              visible={showFullDetail}
              onClose={this.onInspectClose}
              onSave={this.onChangeComponent}
              path={path}
              currentDefinition={currentDefinition}
              component={currentComponent}
              readOnly={false}
            />
          )}
        </Section>
      </Grid>
    )
  }
}

function mapStateToProps(state) {
  return {
    token: state.session.token,
    session: state.session,
    curations: state.ui.curate.bodies,
    definitions: state.definition.bodies,
    components: state.ui.browse.componentList,
    filterOptions: state.ui.definitions.filterList
  }
}

export default connect(mapStateToProps)(PageBrowse)<|MERGE_RESOLUTION|>--- conflicted
+++ resolved
@@ -51,24 +51,6 @@
   }
 
   tableTitle() {
-<<<<<<< HEAD
-    const { filterOptions } = this.props
-    const coordinates = filterOptions.list
-      .map(item => EntitySpec.isPath(item) && EntitySpec.fromPath(item))
-      .filter(x => x)
-    const names = uniq(coordinates.map(coordinate => coordinate.name))
-    filterOptions.list = names
-    return (
-      <div>
-        <span>Browse Definitions</span>
-        <FilterBar
-          options={filterOptions}
-          onChange={this.onBrowse}
-          onSearch={this.onSearch}
-          onClear={this.onBrowse}
-          clearOnChange
-        />
-=======
     const providers = [
       { value: 'cratesio', label: 'Crates.io' },
       { value: 'github', label: 'GitHub' },
@@ -79,20 +61,26 @@
       { value: 'rubygems', label: 'RubyGems' },
       { value: 'cocoapods', label: 'CocoaPods' }
     ]
+    const { filterOptions } = this.props
+    const coordinates = filterOptions.list
+      .map(item => EntitySpec.isPath(item) && EntitySpec.fromPath(item))
+      .filter(x => x)
+    const names = uniq(coordinates.map(coordinate => coordinate.name))
+    filterOptions.list = names
     return (
       <div>
         <span>Browse Definitions</span>
         <div className={'horizontalBlock'}>
           {this.renderFilter(providers, 'Provider', 'provider')}
           {this.renderFilter(curateFilters, 'Curate', 'curate')}
-          <FormControl
-            placeholder="Name"
-            aria-label="Name"
-            inputRef={input => (this.nameFilter = input)}
-            onChange={debounce(() => this.updateData(), 500)}
+          <FilterBar
+            options={filterOptions}
+            onChange={this.onBrowse}
+            onSearch={this.onSearch}
+            onClear={this.onBrowse}
+            clearOnChange
           />
         </div>
->>>>>>> 57fc5f03
       </div>
     )
   }
