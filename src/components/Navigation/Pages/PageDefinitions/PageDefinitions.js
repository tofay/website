// Copyright (c) Microsoft Corporation and others. Licensed under the MIT license.
// SPDX-License-Identifier: MIT

import React from 'react'
import { connect } from 'react-redux'
import pako from 'pako'
import { Grid, Tooltip } from 'react-bootstrap'
import base64js from 'base64-js'
import notification from 'antd/lib/notification'
import get from 'lodash/get'
import { uiDefinitionsUpdateList, uiNavigation, uiWarning } from '../../../../actions/ui'
import { ROUTE_WORKSPACE } from '../../../../utils/routingConstants'
import NotificationButtons from '../../Ui/NotificationButtons'
import SearchBar from '../../Ui/SearchBar'
import { ComponentList, Section, ContributePrompt } from '../../../'
import FullDetailPage from '../../../FullDetailView/FullDetailPage'
import DropComponent from '../../Ui/DropComponent'
import FilterBar from '../../Sections/FilterBar'
import VersionSelector from '../../Ui/VersionSelector'
import ButtonsBar from './ButtonsBar'
import UserManagedList from '../../../UserManagedList'
import SavePopUp from '../../Ui/SavePopUp'

export class PageDefinitions extends UserManagedList {
  constructor(props) {
    super(props)
    this.onAddComponent = this.onAddComponent.bind(this)
    this.doSave = this.doSave.bind(this)
    this.doSaveAsUrl = this.doSaveAsUrl.bind(this)
    this.revertAll = this.revertAll.bind(this)
    this.revertDefinition = this.revertDefinition.bind(this)
    this.renderVersionSelectopPopup = this.renderVersionSelectopPopup.bind(this)
    this.renderFilterBar = this.renderFilterBar.bind(this)
  }

  componentDidMount() {
    const { dispatch, path } = this.props
    if (path.length > 1) {
      try {
        const definitionSpec = pako.inflate(base64js.toByteArray(path), { to: 'string' })
        this.loadFromListSpec(JSON.parse(definitionSpec))
      } catch (e) {
        uiWarning(dispatch, 'Loading components from URL failed')
      }
    }
    dispatch(uiNavigation({ to: ROUTE_WORKSPACE }))
  }

  tableTitle() {
    return 'Workspace'
  }

  doRefreshAll = () => {
    if (this.hasChanges()) {
      const key = `open${Date.now()}`
      notification.open({
        message: 'Unsaved Changes',
        description: 'Some information has been changed and is currently unsaved. Are you sure to continue?',
        btn: (
          <NotificationButtons
            onClick={() => {
              this.refresh()
              notification.close(key)
            }}
            onClose={() => notification.close(key)}
            confirmText="Refresh"
            dismissText="Dismiss"
          />
        ),
        key,
        onClose: notification.close(key),
        duration: 0
      })
    } else {
      this.refresh()
    }
  }

  tooltip(text) {
    return <Tooltip id="tooltip">{text}</Tooltip>
  }

  renderButtons() {
    return (
      <ButtonsBar
        components={this.props.components}
        hasChanges={!this.hasChanges()}
        revertAll={this.revertAll}
        doRefreshAll={this.doRefreshAll}
        collapseAll={this.collapseAll}
        onRemoveAll={this.onRemoveAll}
        doPromptContribute={this.doPromptContribute}
        shareUrl={this.doSaveAsUrl}
        shareFile={() => this.setState({ showSavePopup: true, saveType: 'file' })}
        shareNotice={() => this.setState({ showSavePopup: true, saveType: 'notice' })}
      />
    )
  }

  renderFilterBar() {
    const { activeFilters, activeSort, selected } = this.state
    return (
      <FilterBar
        multiSelectEnabled={this.multiSelectEnabled}
        onFieldChange={this.onFieldChange}
        onSelectAll={this.onSelectAll}
        selected={selected}
        activeSort={activeSort}
        activeFilters={activeFilters}
        onFilter={this.onFilter}
        onSort={this.onSort}
        hasComponents={!this.hasComponents()}
      />
    )
  }

  noRowsRenderer() {
    return (
      <div className="list-noRows">
        <div>
          <p>Build your own workspace of components by searching for them in above or drag and drop a...</p>
          <ul>
            <li>URL for a component version/commit from nuget.org, github.com, npmjs.com, ... </li>
            <li>
              URL for curation PR from{' '}
              <a href="https://github.com/clearlydefined/curated-data">
                https://github.com/clearlydefined/curated-data
              </a>
              , ...{' '}
            </li>
            <li>package manager list like package-lock.json, project-log.json, ... </li>
            <li>workspace shared using the "Share" feature in ClearlyDefined </li>
          </ul>
        </div>
      </div>
    )
  }

  renderVersionSelectopPopup() {
    const { multipleVersionSelection, selectedComponent, showVersionSelectorPopup } = this.state
    return showVersionSelectorPopup ? (
      <VersionSelector
        show={showVersionSelectorPopup}
        onClose={() => this.setState({ showVersionSelectorPopup: false, selectedComponent: null })}
        onSave={this.applySelectedVersions}
        multiple={multipleVersionSelection}
        component={selectedComponent}
      />
    ) : null
  }

  updateList(value) {
    return this.props.dispatch(uiDefinitionsUpdateList(value))
  }

  render() {
    const { components, curations, definitions, session, filterOptions } = this.props
    const {
      currentComponent,
      currentDefinition,
      path,
      saveType,
      selected,
      sequence,
      showFullDetail,
      showSavePopup
    } = this.state
    return (
      <Grid className="main-container flex-column">
        <ContributePrompt
          ref={this.contributeModal}
          session={session}
          onLogin={this.handleLogin}
          actionHandler={this.doContribute}
        />
        <SearchBar filterOptions={filterOptions} onChange={this.onAddComponent} onSearch={this.onSearch} />
        <Section className="flex-grow-column" name={this.tableTitle()} actionButton={this.renderButtons()}>
          <DropComponent
            className="section-body flex-grow"
            onLoad={this.loadComponentList}
            onAddComponent={this.onAddComponent}
          >
            <ComponentList
              readOnly={this.readOnly}
              list={components.transformedList}
              listLength={get(components, 'headers.pagination.totalCount') || components.list.length}
              onRemove={this.onRemoveComponent}
              onRevert={this.revertDefinition}
              onChange={this.onChangeComponent}
              onAddComponent={this.onAddComponent}
<<<<<<< HEAD
            >
              <ComponentList
                multiSelectEnabled={this.multiSelectEnabled}
                readOnly={this.readOnly}
                list={components.transformedList}
                listLength={get(components, 'headers.pagination.totalCount') || components.list.length}
                onRemove={this.onRemoveComponent}
                onRevert={this.revertDefinition}
                onChange={this.onChangeComponent}
                onAddComponent={this.onAddComponent}
                selected={selected}
                onSelectAll={this.onSelectAll}
                toggleCheckbox={this.toggleSelectAllCheckbox}
                onInspect={this.onInspect}
                renderFilterBar={this.renderFilterBar}
                curations={curations}
                definitions={definitions}
                noRowsRenderer={this.noRowsRenderer}
                sequence={sequence}
                hasChange={this.hasChange}
                showVersionSelectorPopup={this.showVersionSelectorPopup}
              />
            </DropComponent>
          }
=======
              onInspect={this.onInspect}
              renderFilterBar={this.renderFilterBar}
              curations={curations}
              definitions={definitions}
              noRowsRenderer={this.noRowsRenderer}
              sequence={sequence}
              hasChange={this.hasChange}
              showVersionSelectorPopup={this.showVersionSelectorPopup}
            />
          </DropComponent>
>>>>>>> c1be27e8
        </Section>
        {currentDefinition && (
          <FullDetailPage
            modalView
            visible={showFullDetail}
            onClose={this.onInspectClose}
            onSave={this.onChangeComponent}
            path={path}
            currentDefinition={currentDefinition}
            component={currentComponent}
            readOnly={this.readOnly}
          />
        )}
        {showSavePopup && (
          <SavePopUp
            show={showSavePopup}
            type={saveType}
            onHide={() => this.setState({ showSavePopup: false })}
            onOK={options => this.setState({ options }, this.doSave)}
          />
        )}
        {this.renderVersionSelectopPopup()}
      </Grid>
    )
  }
}

function mapStateToProps(state, ownProps) {
  return {
    token: state.session.token,
    filterValue: state.ui.definitions.filter,
    path: ownProps.location.pathname.slice(ownProps.match.url.length + 1),
    filterOptions: state.ui.definitions.filterList,
    components: state.ui.definitions.componentList,
    curations: state.ui.curate.bodies,
    definitions: state.definition.bodies,
    session: state.session
  }
}
export default connect(mapStateToProps)(PageDefinitions)<|MERGE_RESOLUTION|>--- conflicted
+++ resolved
@@ -182,38 +182,16 @@
           >
             <ComponentList
               readOnly={this.readOnly}
+              onAddComponent={this.onAddComponent}
+              multiSelectEnabled={this.multiSelectEnabled}
               list={components.transformedList}
               listLength={get(components, 'headers.pagination.totalCount') || components.list.length}
               onRemove={this.onRemoveComponent}
               onRevert={this.revertDefinition}
               onChange={this.onChangeComponent}
-              onAddComponent={this.onAddComponent}
-<<<<<<< HEAD
-            >
-              <ComponentList
-                multiSelectEnabled={this.multiSelectEnabled}
-                readOnly={this.readOnly}
-                list={components.transformedList}
-                listLength={get(components, 'headers.pagination.totalCount') || components.list.length}
-                onRemove={this.onRemoveComponent}
-                onRevert={this.revertDefinition}
-                onChange={this.onChangeComponent}
-                onAddComponent={this.onAddComponent}
-                selected={selected}
-                onSelectAll={this.onSelectAll}
-                toggleCheckbox={this.toggleSelectAllCheckbox}
-                onInspect={this.onInspect}
-                renderFilterBar={this.renderFilterBar}
-                curations={curations}
-                definitions={definitions}
-                noRowsRenderer={this.noRowsRenderer}
-                sequence={sequence}
-                hasChange={this.hasChange}
-                showVersionSelectorPopup={this.showVersionSelectorPopup}
-              />
-            </DropComponent>
-          }
-=======
+              selected={selected}
+              onSelectAll={this.onSelectAll}
+              toggleCheckbox={this.toggleSelectAllCheckbox}
               onInspect={this.onInspect}
               renderFilterBar={this.renderFilterBar}
               curations={curations}
@@ -224,7 +202,6 @@
               showVersionSelectorPopup={this.showVersionSelectorPopup}
             />
           </DropComponent>
->>>>>>> c1be27e8
         </Section>
         {currentDefinition && (
           <FullDetailPage
