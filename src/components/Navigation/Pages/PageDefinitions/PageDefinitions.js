--- conflicted
+++ resolved
@@ -174,30 +174,6 @@
         <SearchBar filterOptions={filterOptions} onChange={this.onAddComponent} onSearch={this.onSearch} />
         <Section className="flex-grow-column" name={this.tableTitle()} actionButton={this.renderButtons()}>
           {
-<<<<<<< HEAD
-            <DropComponent onLoad={this.loadComponentList} onAddComponent={this.onAddComponent}>
-              <div className="section-body">
-                <ComponentList
-                  readOnly={this.readOnly}
-                  list={components.transformedList}
-                  listLength={get(components, 'headers.pagination.totalCount') || components.list.length}
-                  listHeight={1000}
-                  onRemove={this.onRemoveComponent}
-                  onRevert={this.revertDefinition}
-                  onChange={this.onChangeComponent}
-                  onAddComponent={this.onAddComponent}
-                  selected={this.state.selected}
-                  toggleCheckbox={this.toggleCheckbox}
-                  onInspect={this.onInspect}
-                  renderFilterBar={this.renderFilterBar}
-                  definitions={definitions}
-                  noRowsRenderer={this.noRowsRenderer}
-                  sequence={sequence}
-                  hasChange={this.hasChange}
-                  showVersionSelectorPopup={this.showVersionSelectorPopup}
-                />
-              </div>
-=======
             <DropComponent
               className="section-body flex-grow"
               onLoad={this.loadComponentList}
@@ -220,7 +196,6 @@
                 hasChange={this.hasChange}
                 showVersionSelectorPopup={this.showVersionSelectorPopup}
               />
->>>>>>> dba0a817
             </DropComponent>
           }
         </Section>
