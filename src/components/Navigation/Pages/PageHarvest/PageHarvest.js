--- conflicted
+++ resolved
@@ -13,11 +13,8 @@
   MavenSelector,
   NuGetSelector,
   CrateSelector,
-<<<<<<< HEAD
   DebianSelector,
-=======
   ComposerSelector,
->>>>>>> f0fd0786
   PyPiSelector,
   RubyGemsSelector,
   Section
