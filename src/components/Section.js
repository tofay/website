--- conflicted
+++ resolved
@@ -10,14 +10,13 @@
   static propTypes = {
     actionButton: PropTypes.element,
     children: PropTypes.element,
-<<<<<<< HEAD
     name: PropTypes.string
   }
 
   render() {
     const { name, actionButton, children, isMobile } = this.props
     return (
-      <>
+      <div className={className}>
         {isMobile ? (
           <>
             <Row className="section-header">
@@ -41,26 +40,8 @@
             </Col>
           </Row>
         )}
-=======
-    className: PropTypes.string,
-    name: PropTypes.oneOf([PropTypes.element, PropTypes.string])
-  }
-
-  render() {
-    const { name, actionButton, className, children } = this.props
-    return (
-      <div className={className}>
-        <Row className="section-header">
-          <Col sm={4}>
-            <div className="section-title">{name}</div>
-          </Col>
-          <Col sm={8}>
-            <div className="section-button">{actionButton}</div>
-          </Col>
-        </Row>
->>>>>>> eb82e4af
         {children}
-      </>
+      </div>
     )
   }
 }
