<<<<<<< HEAD
// Copyright (c) Microsoft Corporation and others.
=======
// Copyright (c) Microsoft Corporation and Others.
>>>>>>> 383f5115
// SPDX-License-Identifier: MIT

import React, { Component } from 'react'
import { connect } from 'react-redux'
import { Grid, Row, Col, Button, ButtonGroup } from 'react-bootstrap'
import { ROUTE_HARVEST } from '../utils/routingConstants'
import { harvestAction } from '../actions/harvestActions'
import { HarvestQueueList, GitHubSelector, NpmSelector, MavenSelector, NuGetSelector, Section } from './'
import { uiNavigation, uiHarvestUpdateQueue, uiNotificationNew } from '../actions/ui'
import EntitySpec from '../utils/entitySpec'

class PageHarvest extends Component {

  constructor(props) {
    super(props)
    this.state = { activeProvider: 'github' }
    this.harvestHandler = this.harvestHandler.bind(this)
    this.onAddRequest = this.onAddRequest.bind(this)
    this.onRemoveRequest = this.onRemoveRequest.bind(this)
    this.onChangeRequest = this.onChangeRequest.bind(this)
    this.onClick = this.onClick.bind(this)
  }

  componentDidMount() {
    this.props.dispatch(uiNavigation({ to: ROUTE_HARVEST }))
  }

  harvestHandler(spec) {
    const { dispatch, token, queue } = this.props
    dispatch(uiNotificationNew({ type: 'info', message: 'Harvesting started.', timeout: 5000 }))
    const requests = queue.list.map(entry => {
      return { tool: entry.tool || entry.type, coordinates: entry.toPath(), policy: entry.policy }
    })
    dispatch(harvestAction(token, requests))
    // TODO clearly the harvest queue when everything is successfully queued
  }

  onAddRequest(value, tool) {
    const [namespace, name] = value.name.split('/')
    const path = [value.type, value.provider, name ? namespace : '-', name || namespace].join('/')
    const request = EntitySpec.fromPath(path)
    request.tool = tool
    this.props.dispatch(uiHarvestUpdateQueue({ add: request }))
  }

  onRemoveRequest(request) {
    this.props.dispatch(uiHarvestUpdateQueue({ remove: request }))
  }

  onChangeRequest(request, newRequest) {
    this.props.dispatch(uiHarvestUpdateQueue({ update: request, value: newRequest }))
  }

  onClick(event, thing) {
    const target = event.target
    const activeProvider = target.name
    this.setState({ ...this.state, activeProvider })
  }

  renderProviderButtons() {
    const { activeProvider } = this.state
    return (
      <ButtonGroup>
        <Button name='github' onClick={this.onClick} active={activeProvider === 'github'}>GitHub</Button>
        <Button name='maven' onClick={this.onClick} active={activeProvider === 'maven'}>Maven</Button>
        <Button name='npm' onClick={this.onClick} active={activeProvider === 'npm'}>NPM</Button>
        <Button name='nuget' onClick={this.onClick} active={activeProvider === 'nuget'}>NuGet</Button>
      </ButtonGroup>
    )
  }

  renderActionButton() {
    return (<Button className='pull-right' bsStyle='success' onClick={this.harvestHandler}>Harvest</Button>)
  }

  noRowsRenderer() {
    return <div>Use the search box above to add components to harvest.</div>
  }

  render() {
    const { activeProvider } = this.state
    const { queue, token } = this.props
    return (
      <Grid className='main-container'>
        <Row className='show-grid spacer'>
          <Col md={4}>
            {this.renderProviderButtons()}
          </Col>
          <Col md={8}>
            {activeProvider === 'github' && <GitHubSelector onChange={this.onAddRequest} />}
            {activeProvider === 'maven' && <MavenSelector onChange={this.onAddRequest} />}
            {activeProvider === 'npm' && <NpmSelector onChange={this.onAddRequest} />}
            {activeProvider === 'nuget' && <NuGetSelector onChange={this.onAddRequest} />}
          </Col>
        </Row>
        <Section name={'Components to harvest'} actionButton={this.renderActionButton()}>
          <div className='section-body'>
            <HarvestQueueList
              list={queue}
              listHeight={1000}
              onRemove={this.onRemoveRequest}
              onChange={this.onChangeRequest}
              githubToken={token}
              noRowsRenderer={this.noRowsRenderer} />
          </div>
        </Section>
      </Grid>
    )
  }
}

function mapStateToProps(state, ownProps) {
  return {
    token: state.session.token, queue: state.ui.harvest.requestQueue
  }
}
export default connect(mapStateToProps)(PageHarvest)<|MERGE_RESOLUTION|>--- conflicted
+++ resolved
@@ -1,8 +1,4 @@
-<<<<<<< HEAD
 // Copyright (c) Microsoft Corporation and others.
-=======
-// Copyright (c) Microsoft Corporation and Others.
->>>>>>> 383f5115
 // SPDX-License-Identifier: MIT
 
 import React, { Component } from 'react'
