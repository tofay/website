--- conflicted
+++ resolved
@@ -6,19 +6,7 @@
 import { Grid, Row, Col, Button, ButtonGroup } from 'react-bootstrap'
 import { ROUTE_HARVEST } from '../utils/routingConstants'
 import { harvestAction } from '../actions/harvestActions'
-<<<<<<< HEAD
-import { HarvestQueueList, GitHubSelector, NpmSelector, MavenSelector, NuGetSelector, PyPiSelector, Section } from './'
-=======
-import {
-  HarvestQueueList,
-  GitHubSelector,
-  NpmSelector,
-  MavenSelector,
-  NuGetSelector,
-  RubyGemsSelector,
-  Section
-} from './'
->>>>>>> efa6e369
+import { HarvestQueueList, GitHubSelector, NpmSelector, MavenSelector, NuGetSelector, PyPiSelector, RubyGemsSelector, Section } from './'
 import { uiNavigation, uiHarvestUpdateQueue, uiNotificationNew } from '../actions/ui'
 import EntitySpec from '../utils/entitySpec'
 
@@ -85,13 +73,10 @@
         <Button name="nuget" onClick={this.onClick} active={activeProvider === 'nuget'}>
           NuGet
         </Button>
-<<<<<<< HEAD
         <Button name="pypi" onClick={this.onClick} active={activeProvider === 'pypi'}>
           PyPi
-=======
         <Button name="rubygems" onClick={this.onClick} active={activeProvider === 'rubygems'}>
           RubyGems
->>>>>>> efa6e369
         </Button>
       </ButtonGroup>
     )
@@ -121,11 +106,8 @@
             {activeProvider === 'maven' && <MavenSelector onChange={this.onAddRequest} />}
             {activeProvider === 'npm' && <NpmSelector onChange={this.onAddRequest} />}
             {activeProvider === 'nuget' && <NuGetSelector onChange={this.onAddRequest} />}
-<<<<<<< HEAD
             {activeProvider === 'pypi' && <PyPiSelector onChange={this.onAddRequest} />}
-=======
             {activeProvider === 'rubygems' && <RubyGemsSelector onChange={this.onAddRequest} />}
->>>>>>> efa6e369
           </Col>
         </Row>
         <Section name={'Components to harvest'} actionButton={this.renderActionButton()}>
