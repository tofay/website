// Copyright (c) Microsoft Corporation and others. Licensed under the MIT license.
// SPDX-License-Identifier: MIT

import React from 'react'
import PropTypes from 'prop-types'
import { TwoLineEntry, InlineEditor, ModalEditor, SourcePicker, FileCountRenderer } from './'
import { Row, Col, OverlayTrigger, Tooltip, Popover } from 'react-bootstrap'
import { Tag } from 'antd'
import { get, isEqual, union } from 'lodash'
import github from '../images/GitHub-Mark-120px-plus.png'
import npm from '../images/n-large.png'
import pypi from '../images/pypi.png'
import gem from '../images/gem.png'
import cargo from '../images/cargo.png'
import nuget from '../images/nuget.svg'
import Contribution from '../utils/contribution'
import Definition from '../utils/definition'
import Curation from '../utils/curation'
<<<<<<< HEAD
import EntitySpec from '../utils/entitySpec'
import { withResize } from '../utils/WindowProvider'
=======
>>>>>>> c439ab54
import LicensesRenderer from './LicensesRenderer'
import ScoreRenderer from './Navigation/Ui/ScoreRenderer'
class DefinitionEntry extends React.Component {
  static propTypes = {
    onChange: PropTypes.func,
    onCurate: PropTypes.func,
    onInspect: PropTypes.func,
    activeFacets: PropTypes.array,
    definition: PropTypes.object.isRequired,
    curation: PropTypes.object.isRequired,
    component: PropTypes.object.isRequired,
    renderButtons: PropTypes.func
  }

  static defaultProps = {}

  isSourceComponent(component) {
    return ['github', 'sourcearchive'].includes(component.provider)
  }

  fieldChange(field, equality = isEqual, transform = a => a) {
    const { onChange, component } = this.props
    return value => {
      const proposedValue = transform(value)
      const isChanged = !equality(proposedValue, this.getOriginalValue(field))
      const newChanges = { ...component.changes }
      if (isChanged && proposedValue !== null) newChanges[field] = proposedValue
      else delete newChanges[field]
      onChange && onChange(component, newChanges)
    }
  }

  getOriginalValue(field) {
    return get(this.props.definition, field)
  }

  ifDifferent(field, then_, else_) {
    return this.props.otherDefinition && !isEqual(get(this.props.otherDefinition, field), this.getOriginalValue(field))
      ? then_
      : else_
  }

  classIfDifferent(field) {
    return this.ifDifferent(field, this.props.classOnDifference, '')
  }

  getValue(field) {
    const { component } = this.props
    return (component.changes && component.changes[field]) || this.getOriginalValue(field)
  }

  renderHeadline(definition, curation) {
    const { namespace, name, revision } = definition.coordinates
    const namespaceText = namespace ? namespace + '/' : ''
    const scores = Definition.computeScores(definition)
    const isCurationPending = Curation.isPending(curation)
    const componentTag = get(definition, 'described.urls.registry') ? (
      <span>
        <a
          href={get(definition, 'described.urls.registry')}
          target="_blank"
          rel="noopener noreferrer"
          data-test-id="component-name"
        >
          {namespaceText}
          {name}
        </a>
      </span>
    ) : (
      <span>
        {namespaceText}
        {name}
      </span>
    )
    const revisionTag = get(definition, 'described.urls.version') ? (
      <span>
        &nbsp;&nbsp;&nbsp;
        <a href={get(definition, 'described.urls.version')} target="_blank" rel="noopener noreferrer">
          {revision.slice(0, 7)}
        </a>
      </span>
    ) : (
      <span>
        &nbsp;&nbsp;&nbsp;
        {revision.slice(0, 7)}
      </span>
    )
    const scoreTag = scores ? (
      <span>
        &nbsp;&nbsp;&nbsp;
        <ScoreRenderer scores={scores} definition={definition} />
      </span>
    ) : null
    const curationTag = isCurationPending ? (
      <span>
        &nbsp;&nbsp;
        <a href="https://github.com/clearlydefined/curated-data/pulls" target="_blank" rel="noopener noreferrer">
          <Tag className="cd-badge" color="green">
            {this.props.isMobile ? 'Pending' : 'Pending curations'}
          </Tag>
        </a>
      </span>
    ) : null
    return (
      <span>
        {componentTag}
        {revisionTag}
        {scoreTag}
        {curationTag}
      </span>
    )
  }

  renderWithToolTipIfDifferent(field, content, placement = 'right', transform = x => x) {
    const toolTip = (
      <Tooltip id={`tooltip-${field}`} className="definition__tooltip">
        Original: {transform(get(this.props.otherDefinition, field))}
      </Tooltip>
    )
    return this.ifDifferent(
      field,
      <OverlayTrigger placement={placement} overlay={toolTip}>
        <span className="definition__overlay-hover-catcher">{content}</span>
      </OverlayTrigger>,
      content
    )
  }

  renderMessage(definition) {
    const licenseExpression = definition ? get(definition, 'licensed.declared') : null
    return licenseExpression ? (
      this.renderWithToolTipIfDifferent(
        'licensed.declared',
        <span className={this.classIfDifferent('licensed.declared')}>{licenseExpression}</span>
      )
    ) : (
      <span>&nbsp;</span>
    )
  }

  getPercentage(count, total) {
    return Math.round(((count || 0) / total) * 100)
  }

  foldFacets(definition, facets = null) {
    facets = facets || ['core', 'data', 'dev', 'docs', 'examples', 'tests']
    let files = 0
    let attributionUnknown = 0
    let discoveredUnknown = 0
    let parties = []
    let expressions = []
    let declared = []

    facets.forEach(name => {
      const facet = get(definition, `licensed.facets.${name}`)
      if (!facet) return
      files += facet.files || 0
      attributionUnknown += get(facet, 'attribution.unknown', 0)
      parties = union(parties, get(facet, 'attribution.parties', []))
      discoveredUnknown += get(facet, 'discovered.unknown', 0)
      expressions = union(expressions, get(facet, 'discovered.expressions', []))
      declared = union(declared, get(facet, 'declared', []))
    })

    return {
      coordinates: definition.coordinates,
      described: definition.described,
      licensed: {
        files,
        declared,
        discovered: { expressions, unknown: discoveredUnknown },
        attribution: { parties, unknown: attributionUnknown }
      }
    }
  }

  renderLabel(text) {
    return <b>{text}</b>
  }

  renderPanel(rawDefinition) {
    if (!rawDefinition)
      return (
        <div className="list-noRows">
          <div>'Nothing to see here'</div>
        </div>
      )

    // TODO: find a way of calling this method less frequently. It's relatively expensive.
    const definition = this.foldFacets(rawDefinition, this.props.activeFacets)
    const { licensed } = definition
    const { readOnly, onRevert } = this.props
    return (
      <Row>
        <Col sm={5}>
          <Row>
            <Col xs={3}>{this.renderLabel('Declared')}</Col>
            <Col xs={9} className="definition__line">
              {this.renderWithToolTipIfDifferent(
                'licensed.declared',
                <LicensesRenderer
                  definition={definition}
                  field={'licensed.declared'}
                  readOnly={readOnly}
                  initialValue={this.getOriginalValue('licensed.declared')}
                  value={this.getValue('licensed.declared')}
                  onChange={this.fieldChange('licensed.declared')}
                  revertable
                  onRevert={() => onRevert('licensed.declared')}
                />
              )}
            </Col>
          </Row>
          <Row>
            <Col xs={3}>{this.renderLabel('Source')}</Col>
            <Col xs={9} className="definition__line">
              {this.renderWithToolTipIfDifferent(
                'described.sourceLocation',
                <ModalEditor
                  definition={definition}
                  field={'described.sourceLocation'}
                  extraClass={this.classIfDifferent('described.sourceLocation')}
                  readOnly={readOnly}
                  initialValue={Contribution.printCoordinates(this.getOriginalValue('described.sourceLocation'))}
                  value={Contribution.printCoordinates(this.getValue('described.sourceLocation'))}
                  onChange={this.fieldChange('described.sourceLocation', isEqual, Contribution.toSourceLocation)}
                  editor={SourcePicker}
                  validator={value => true}
                  placeholder={'Source location'}
                  revertable
                  onRevert={() => onRevert('described.sourceLocation')}
                />,
                'right',
                Contribution.printCoordinates
              )}
            </Col>
          </Row>
          <Row>
            <Col xs={3}>{this.renderLabel('Release')}</Col>
            <Col xs={9} className="definition__line">
              {this.renderWithToolTipIfDifferent(
                'described.releaseDate',
                <InlineEditor
                  field={'described.releaseDate'}
                  extraClass={this.classIfDifferent('described.releaseDate')}
                  readOnly={readOnly}
                  type="date"
                  initialValue={Contribution.printDate(this.getOriginalValue('described.releaseDate'))}
                  value={Contribution.printDate(this.getValue('described.releaseDate'))}
                  onChange={this.fieldChange('described.releaseDate')}
                  validator={value => true}
                  placeholder={'YYYY-MM-DD'}
                  revertable
                  onRevert={() => onRevert('described.releaseDate')}
                />
              )}
            </Col>
          </Row>
        </Col>
        <Col sm={7}>
          <Row>
            <Col xs={3}>{this.renderLabel('Discovered')}</Col>
            <Col xs={9} className="definition__line">
              {this.renderPopover(licensed, 'discovered.expressions', 'Discovered')}
            </Col>
          </Row>
          <Row>
            <Col xs={3}>{this.renderLabel('Attribution')}</Col>
            <Col xs={9} className="definition__line">
              {this.renderPopover(licensed, 'attribution.parties', 'Attributions')}
            </Col>
          </Row>
          <Row>
            <Col md={2}>{this.renderLabel('Files')}</Col>
            <Col md={10} className="definition__line">
              <FileCountRenderer definition={definition} />
            </Col>
          </Row>
        </Col>
      </Row>
    )
  }

  renderPopover(licensed, key, title) {
    const values = get(licensed, key, [])
    // compare facets without folding
    if (key === 'attribution.parties') key = 'licensed.facets'
    const classIfDifferent = this.classIfDifferent(key)
    if (!values) return null

    return (
      <OverlayTrigger
        trigger="click"
        placement="left"
        rootClose
        overlay={
          <Popover title={title} id={title}>
            <div className="popoverRenderer popoverRenderer_scrollY">
              {values.map((a, index) => (
                <div key={`${a}_${index}`} className="popoverRenderer__items">
                  <div className="popoverRenderer__items__value">
                    <span>{a}</span>
                  </div>
                </div>
              ))}
            </div>
          </Popover>
        }
      >
        <span className={`popoverSpan ${classIfDifferent}`}>{values.join(', ')}</span>
      </OverlayTrigger>
    )
  }

  getImage(definition) {
    if (definition.coordinates.provider === 'github') return github
    if (definition.coordinates.provider === 'npmjs') return npm
    if (definition.coordinates.provider === 'cratesio') return cargo
    if (definition.coordinates.provider === 'pypi') return pypi
    if (definition.coordinates.provider === 'rubygems') return gem
    if (definition.coordinates.provider === 'nuget') return nuget
    return null
  }

  render() {
    const { curation, definition, onClick, renderButtons, component, draggable } = this.props
    return (
      <TwoLineEntry
        draggable={draggable}
        item={component}
        highlight={component.changes && !!Object.getOwnPropertyNames(component.changes).length}
        image={this.getImage(definition)}
        letter={definition.coordinates.type.slice(0, 1).toUpperCase()}
        headline={this.renderHeadline(definition, curation)}
        message={this.renderMessage(definition)}
        buttons={renderButtons && renderButtons(definition)}
        onClick={!Definition.isDefinitionEmpty(definition) ? onClick : null}
        isEmpty={Definition.isDefinitionEmpty(definition)}
        panel={component.expanded ? this.renderPanel(definition) : null}
      />
    )
  }
}

export default withResize(DefinitionEntry)<|MERGE_RESOLUTION|>--- conflicted
+++ resolved
@@ -16,13 +16,10 @@
 import Contribution from '../utils/contribution'
 import Definition from '../utils/definition'
 import Curation from '../utils/curation'
-<<<<<<< HEAD
-import EntitySpec from '../utils/entitySpec'
 import { withResize } from '../utils/WindowProvider'
-=======
->>>>>>> c439ab54
 import LicensesRenderer from './LicensesRenderer'
 import ScoreRenderer from './Navigation/Ui/ScoreRenderer'
+
 class DefinitionEntry extends React.Component {
   static propTypes = {
     onChange: PropTypes.func,
