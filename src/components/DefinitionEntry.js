--- conflicted
+++ resolved
@@ -262,19 +262,9 @@
             </Col>
           </Row>
           <Row>
-<<<<<<< HEAD
-            <Col xs={3}>{this.renderLabel('Files')}</Col>
-            <Col xs={9} className="definition__line">
-              <p className="list-singleLine">
-                Total: <b>{totalFiles || '0'}</b>, Unlicensed:{' '}
-                <b>{isNaN(unlicensed) ? '-' : `${unlicensed} (${unlicensedPercent}%)`}</b>, Unattributed:{' '}
-                <b>{isNaN(unattributed) ? '-' : `${unattributed} (${unattributedPercent}%)`}</b>
-              </p>
-=======
             <Col md={2}>{this.renderLabel('Files')}</Col>
             <Col md={10} className="definition__line">
               <FileCountRenderer definition={definition} />
->>>>>>> 2b7e3328
             </Col>
           </Row>
         </Col>
