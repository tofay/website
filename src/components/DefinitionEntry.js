--- conflicted
+++ resolved
@@ -12,14 +12,10 @@
 import pypi from '../images/pypi.png'
 import gem from '../images/gem.png'
 import cargo from '../images/cargo.png'
-<<<<<<< HEAD
 import nuget from '../images/nuget.svg'
 import debian from '../images/debian.png'
-=======
-import nuget from '../images/nuget.png'
 import maven from '../images/maven.png'
 import composer from '../images/packagist.png'
->>>>>>> f0fd0786
 import Contribution from '../utils/contribution'
 import Definition from '../utils/definition'
 import Curation from '../utils/curation'
@@ -317,11 +313,8 @@
     if (definition.coordinates.type === 'gem') return gem
     if (definition.coordinates.type === 'maven') return maven
     if (definition.coordinates.type === 'nuget') return nuget
-<<<<<<< HEAD
     if (definition.coordinates.type === 'debian') return debian
-=======
     if (definition.coordinates.type === 'composer') return composer
->>>>>>> f0fd0786
     return null
   }
 
