// Copyright (c) Microsoft Corporation and others. Licensed under the MIT license.
// SPDX-License-Identifier: MIT

import React from 'react'
import PropTypes from 'prop-types'
import { TwoLineEntry, InlineEditor } from './'
import { Row, Col, OverlayTrigger, Tooltip } from 'react-bootstrap'
import { get, isEqual, union } from 'lodash'
import github from '../images/GitHub-Mark-120px-plus.png'
import npm from '../images/n-large.png'
import pypi from '../images/pypi.png'
import gem from '../images/gem.png'
import nuget from '../images/nuget.svg'
import moment from 'moment'

export default class DefinitionEntry extends React.Component {
  static propTypes = {
    onChange: PropTypes.func,
    onCurate: PropTypes.func,
    onInspect: PropTypes.func,
    activeFacets: PropTypes.array,
    definition: PropTypes.object.isRequired,
    component: PropTypes.object.isRequired,
    renderButtons: PropTypes.func
  }

  static defaultProps = {}

  inspectComponent(component, event) {
    event.stopPropagation()
    const action = this.props.onInspect
    action && action(component)
  }

  curateComponent(component, event) {
    event.stopPropagation()
    const action = this.props.onCurate
    action && action(component)
  }

  renderButtonWithTip(button, tip) {
    const toolTip = <Tooltip id="tooltip">{tip}</Tooltip>
    return (
      <OverlayTrigger placement="top" overlay={toolTip}>
        {button}
      </OverlayTrigger>
    )
  }

  isSourceComponent(component) {
    return ['github', 'sourcearchive'].includes(component.provider)
  }

  fieldChange(field, equality = isEqual, transform = a => a) {
    const { onChange, component } = this.props
    return value => {
      const proposedValue = transform(value)
      const isChanged = !equality(proposedValue, this.getOriginalValue(field))
      const newChanges = { ...component.changes }
      if (isChanged) newChanges[field] = proposedValue
      else delete newChanges[field]
      onChange && onChange(component, newChanges)
    }
  }

  getOriginalValue(field) {
    return get(this.props.definition, field)
  }

  classIfDifferent(field) {
    return this.props.otherDefinition && !isEqual(get(this.props.otherDefinition, field), this.getOriginalValue(field))
      ? this.props.classOnDifference
      : ''
  }

  getValue(field) {
    const { component } = this.props
    return (component.changes && component.changes[field]) || this.getOriginalValue(field)
  }

  renderHeadline(definition) {
    const { namespace, name, revision } = definition.coordinates
    const componentUrl = this.getComponentUrl(definition.coordinates)
    const revisionUrl = this.getRevisionUrl(definition.coordinates)
    const namespaceText = namespace ? namespace + '/' : ''
    const componentTag = componentUrl ? (
      <span>
        <a href={componentUrl} target="_blank">
          {namespaceText}
          {name}
        </a>
      </span>
    ) : (
      <span>
        {namespaceText}
        {name}
      </span>
    )
    const revisionTag = revisionUrl ? (
      <span>
        &nbsp;&nbsp;&nbsp;<a href={revisionUrl} target="_blank">
          {revision}
        </a>
      </span>
    ) : (
      <span>&nbsp;&nbsp;&nbsp;{revision}</span>
    )
    return (
      <span>
        {componentTag}
        {revisionTag}
      </span>
    )
  }

  renderMessage(definition) {
    const licenseExpression = definition ? get(definition, 'licensed.declared') : null
    return licenseExpression ? (
      <span className={this.classIfDifferent('licensed.declared')}>{licenseExpression}</span>
    ) : (
      <span>&nbsp;</span>
    )
  }

  getRevisionUrl(coordinates) {
    if (!coordinates.revision) return
    switch (coordinates.provider) {
      case 'github':
        return `${this.getComponentUrl(coordinates)}/commit/${coordinates.revision}`
      case 'npmjs':
        return `${this.getComponentUrl(coordinates)}/v/${coordinates.revision}`
      case 'nuget':
        return `${this.getComponentUrl(coordinates)}/${coordinates.revision}`
      case 'mavencentral':
        return `${this.getComponentUrl(coordinates)}/${coordinates.revision}`
      case 'pypi':
        return `${this.getComponentUrl(coordinates)}/${coordinates.revision}`
      case 'rubygems':
        return `${this.getComponentUrl(coordinates)}/versions/${coordinates.revision}`
      default:
        return
    }
  }

  getComponentUrl(coordinates) {
    switch (coordinates.provider) {
      case 'github':
        return `https://github.com/${coordinates.namespace}/${coordinates.name}`
      case 'npmjs':
        return `https://npmjs.com/package/${
          coordinates.namespace ? coordinates.namespace + '/' + coordinates.name : coordinates.name
        }`
      case 'nuget':
        return `https://nuget.org/packages/${coordinates.name}`
      case 'mavencentral':
        return `https://mvnrepository.com/artifact/${coordinates.namespace}/${coordinates.name}`
      case 'pypi':
        return `https://pypi.org/project/${coordinates.name}`
      case 'rubygems':
        return `https://rubygems.org/gems/${coordinates.name}`
      default:
        return
    }
  }

  getSourceUrl(definition) {
    const location = get(definition, 'described.sourceLocation')
    if (!location) return ''
    switch (location.provider) {
      case 'github':
        return (
          <a href={`${location.url}/commit/${location.revision}`} target="_blank">
            {location.revision}
          </a>
        )
      default:
        return ''
    }
  }

  getPercentage(count, total) {
    return Math.round((count || 0) / total * 100)
  }

  foldFacets(definition, facets = null) {
    facets = facets || ['core', 'data', 'dev', 'docs', 'examples', 'tests']
    let files = 0
    let attributionUnknown = 0
    let discoveredUnknown = 0
    let parties = []
    let expressions = []
    let declared = []

    facets.forEach(name => {
      const facet = get(definition, `licensed.facets.${name}`)
      if (!facet) return
      files += facet.files || 0
      attributionUnknown += get(facet, 'attribution.unknown', 0)
      parties = union(parties, get(facet, 'attribution.parties', []))
      discoveredUnknown += get(facet, 'discovered.unknown', 0)
      expressions = union(expressions, get(facet, 'discovered.expressions', []))
      declared = union(declared, get(facet, 'declared', []))
    })

    return {
      coordinates: definition.coordinates,
      described: definition.described,
      licensed: {
        files,
        declared,
        discovered: { expressions, unknown: discoveredUnknown },
        attribution: { parties, unknown: attributionUnknown }
      }
    }
  }

  parseArray(value) {
    return value ? value.split(',').map(v => v.trim()) : null
  }

  printArray(value) {
    return value ? value.join(', ') : null
  }

  printDate(value) {
    return value ? moment(value).format('YYYY-MM-DD') : null
  }

  parseDate(value) {
    return moment(value)
  }

  printCoordinates(value) {
    return value ? `${value.url}/commit/${value.revision}` : null
  }

  parseCoordinates(value) {
    if (!value) return null
    const segments = value.split('/')
    return { type: 'git', provider: 'github', url: value, revision: segments[6] }
  }

  renderLabel(text, editable = false) {
    return (
      <p>
        <b>
          {text} <i className={false ? 'fas fa-pencil-alt' : ''} />
        </b>
      </p>
    )
  }

  renderPanel(rawDefinition) {
    if (!rawDefinition)
      return (
        <div className="list-noRows">
          <div>'Nothing to see here'</div>
        </div>
      )

    // TODO find a way of calling this less frequently. Relatively expensive.
    const definition = this.foldFacets(rawDefinition, this.props.activeFacets)
    const { licensed, described } = definition
    const initialFacets =
      get(described, 'facets') || this.isSourceComponent(definition.coordinates)
        ? ['Core', 'Data', 'Dev', 'Doc', 'Examples', 'Tests']
        : ['Core']
    const totalFiles = get(licensed, 'files')
    const unlicensed = get(licensed, 'discovered.unknown')
    const unattributed = get(licensed, 'attribution.unknown')
    const unlicensedPercent = totalFiles ? this.getPercentage(unlicensed, totalFiles) : '-'
    const unattributedPercent = totalFiles ? this.getPercentage(unattributed, totalFiles) : '-'
    const toolList = get(described, 'tools', []).map(tool => (tool.startsWith('curation') ? tool.slice(0, 16) : tool))
    const { readOnly } = this.props
    return (
      <Row>
        <Col md={5}>
          <Row>
            <Col md={3}>{this.renderLabel('Declared', true)}</Col>
            <Col md={9}>
              <InlineEditor
<<<<<<< HEAD
                extraClass={this.classIfDifferent('licensed.declared')}
                readOnly={readOnly}
                type="text"
=======
                type="license"
>>>>>>> e6fb35f0
                initialValue={this.getOriginalValue('licensed.declared')}
                value={this.getValue('licensed.declared')}
                onChange={this.fieldChange('licensed.declared')}
                validator={value => true}
                placeholder={'SPDX license'}
              />
            </Col>
          </Row>
          <Row>
            <Col md={3}>{this.renderLabel('Source', true)}</Col>
            <Col md={9}>
              <InlineEditor
                extraClass={this.classIfDifferent('described.sourceLocation')}
                readOnly={readOnly}
                type="text"
                initialValue={this.printCoordinates(this.getOriginalValue('described.sourceLocation'))}
                value={this.printCoordinates(this.getValue('described.sourceLocation'))}
                onChange={this.fieldChange('described.sourceLocation', isEqual, this.parseCoordinates)}
                validator={value => true}
                placeholder={'Source location'}
              />
            </Col>
          </Row>
          <Row>
            <Col md={3}>{this.renderLabel('Release', true)}</Col>
            <Col md={9}>
              <InlineEditor
                extraClass={this.classIfDifferent('described.releaseDate')}
                readOnly={readOnly}
                type="date"
                initialValue={this.printDate(this.getOriginalValue('described.releaseDate'))}
                value={this.printDate(this.getValue('described.releaseDate'))}
                onChange={this.fieldChange('described.releaseDate')}
                validator={value => true}
                placeholder={'YYYY-MM-DD'}
              />
            </Col>
          </Row>
          <Row>
            <Col md={3}>{this.renderLabel('Facets', true)}</Col>
            <Col md={9}>
              <p className={`list-singleLine ${this.classIfDifferent('described.facets')}`}>
                {readOnly ? null : <span>&nbsp;&nbsp;&nbsp;&nbsp;</span>}
                {this.printArray(initialFacets)}
              </p>
            </Col>
          </Row>
        </Col>
        <Col md={7}>
          <Row>
            <Col md={3}>{this.renderLabel('Discovered')}</Col>
            <Col md={9}>
              <p className={`list-singleLine ${this.classIfDifferent('licensed.discovered.expressions')}`}>
                {get(licensed, 'discovered.expressions', []).join(', ')}
              </p>
            </Col>
          </Row>
          <Row>
            <Col md={3}>{this.renderLabel('Attribution', true)}</Col>
            <Col md={9}>
              <p className={`list-singleLine ${this.classIfDifferent('licensed.attribution.parties')}`}>
                {get(licensed, 'attribution.parties', []).join(', ')}
              </p>
            </Col>
          </Row>
          <Row>
            <Col md={3}>{this.renderLabel('Files')}</Col>
            <Col md={9}>
              <p className="list-singleLine">
                Total: <b>{totalFiles || '0'}</b>, Unlicensed:{' '}
                <b>{isNaN(unlicensed) ? '-' : `${unlicensed} (${unlicensedPercent}%)`}</b>, Unattributed:{' '}
                <b>{isNaN(unattributed) ? '-' : `${unattributed} (${unattributedPercent}%)`}</b>
              </p>
            </Col>
          </Row>
          <Row>
            <Col md={3}>{this.renderLabel('Tools')}</Col>
            <Col md={9}>
              <p className={`list-singleLine ${this.classIfDifferent('described.tools')}`}>{toolList.join(', ')}</p>
            </Col>
          </Row>
        </Col>
      </Row>
    )
  }

  getImage(definition) {
    if (definition.coordinates.provider === 'github') return github
    if (definition.coordinates.provider === 'npmjs') return npm
    if (definition.coordinates.provider === 'pypi') return pypi
    if (definition.coordinates.provider === 'rubygems') return gem
    if (definition.coordinates.provider === 'nuget') return nuget
    return null
  }

  render() {
    const { definition, onClick, renderButtons, component } = this.props
    return (
      <TwoLineEntry
        highlight={component.changes && !!Object.getOwnPropertyNames(component.changes).length}
        image={this.getImage(definition)}
        letter={definition.coordinates.type.slice(0, 1).toUpperCase()}
        headline={this.renderHeadline(definition)}
        message={this.renderMessage(definition)}
        buttons={renderButtons && renderButtons(definition)}
        onClick={onClick}
        panel={component.expanded ? this.renderPanel(definition) : null}
      />
    )
  }
}<|MERGE_RESOLUTION|>--- conflicted
+++ resolved
@@ -279,13 +279,9 @@
             <Col md={3}>{this.renderLabel('Declared', true)}</Col>
             <Col md={9}>
               <InlineEditor
-<<<<<<< HEAD
                 extraClass={this.classIfDifferent('licensed.declared')}
                 readOnly={readOnly}
-                type="text"
-=======
                 type="license"
->>>>>>> e6fb35f0
                 initialValue={this.getOriginalValue('licensed.declared')}
                 value={this.getValue('licensed.declared')}
                 onChange={this.fieldChange('licensed.declared')}
