// Copyright (c) Microsoft Corporation and others. Licensed under the MIT license.
// SPDX-License-Identifier: MIT

import React from 'react'
import PropTypes from 'prop-types'
import { TwoLineEntry, InlineEditor, ModalEditor, SourcePicker } from './'
import { Row, Col, OverlayTrigger, Tooltip, Popover } from 'react-bootstrap'
import { get, isEqual, union } from 'lodash'
import github from '../images/GitHub-Mark-120px-plus.png'
import npm from '../images/n-large.png'
import pypi from '../images/pypi.png'
import gem from '../images/gem.png'
import cargo from '../images/cargo.png'
import nuget from '../images/nuget.svg'
import Contribution from '../utils/contribution'
import Definition from '../utils/definition'
import LicensePicker from './LicensePicker'

export default class DefinitionEntry extends React.Component {
  static propTypes = {
    onChange: PropTypes.func,
    onCurate: PropTypes.func,
    onInspect: PropTypes.func,
    activeFacets: PropTypes.array,
    definition: PropTypes.object.isRequired,
    component: PropTypes.object.isRequired,
    renderButtons: PropTypes.func
  }

  static defaultProps = {}

  isSourceComponent(component) {
    return ['github', 'sourcearchive'].includes(component.provider)
  }

  fieldChange(field, equality = isEqual, transform = a => a) {
    const { onChange, component } = this.props
    return value => {
      const proposedValue = transform(value)
      const isChanged = !equality(proposedValue, this.getOriginalValue(field))
      const newChanges = { ...component.changes }
      if (isChanged) newChanges[field] = proposedValue
      else delete newChanges[field]
      onChange && onChange(component, newChanges)
    }
  }

  getOriginalValue(field) {
    return get(this.props.definition, field)
  }

  ifDifferent(field, then_, else_) {
    return this.props.otherDefinition && !isEqual(get(this.props.otherDefinition, field), this.getOriginalValue(field))
      ? then_
      : else_
  }

  classIfDifferent(field) {
    return this.ifDifferent(field, this.props.classOnDifference, '')
  }

  getValue(field) {
    const { component } = this.props
    return (component.changes && component.changes[field]) || this.getOriginalValue(field)
  }

  renderHeadline(definition) {
    const { namespace, name, revision } = definition.coordinates
    const componentUrl = this.getComponentUrl(definition.coordinates)
    const revisionUrl = this.getRevisionUrl(definition.coordinates)
    const namespaceText = namespace ? namespace + '/' : ''
    const componentTag = componentUrl ? (
      <span>
        <a href={componentUrl} target="_blank" rel="noopener noreferrer">
          {namespaceText}
          {name}
        </a>
      </span>
    ) : (
      <span>
        {namespaceText}
        {name}
      </span>
    )
    const revisionTag = revisionUrl ? (
      <span>
        &nbsp;&nbsp;&nbsp;
        <a href={revisionUrl} target="_blank" rel="noopener noreferrer">
          {revision}
        </a>
      </span>
    ) : (
      <span>
        &nbsp;&nbsp;&nbsp;
        {revision}
      </span>
    )
    return (
      <span>
        {componentTag}
        {revisionTag}
      </span>
    )
  }

  renderWithToolTipIfDifferent(field, content, placement = 'right', transform = x => x) {
    const toolTip = (
      <Tooltip id={`tooltip-${field}`} className="definition__tooltip">
        Original: {transform(get(this.props.otherDefinition, field))}
      </Tooltip>
    )
    return this.ifDifferent(
      field,
      <OverlayTrigger placement={placement} overlay={toolTip}>
        <span className="definition__overlay-hover-catcher">{content}</span>
      </OverlayTrigger>,
      content
    )
  }

  renderMessage(definition) {
    const licenseExpression = definition ? get(definition, 'licensed.declared') : null
    return licenseExpression ? (
      this.renderWithToolTipIfDifferent(
        'licensed.declared',
        <span className={this.classIfDifferent('licensed.declared')}>{licenseExpression}</span>
      )
    ) : (
      <span>&nbsp;</span>
    )
  }

  getRevisionUrl(coordinates) {
    if (!coordinates.revision) return
    switch (coordinates.provider) {
      case 'github':
        return `${this.getComponentUrl(coordinates)}/commit/${coordinates.revision}`
      case 'npmjs':
        return `${this.getComponentUrl(coordinates)}/v/${coordinates.revision}`
      case 'nuget':
        return `${this.getComponentUrl(coordinates)}/${coordinates.revision}`
      case 'cratesio':
        return `${this.getComponentUrl(coordinates)}/${coordinates.revision}`
      case 'mavencentral':
        return `${this.getComponentUrl(coordinates)}/${coordinates.revision}`
      case 'pypi':
        return `${this.getComponentUrl(coordinates)}/${coordinates.revision}`
      case 'rubygems':
        return `${this.getComponentUrl(coordinates)}/versions/${coordinates.revision}`
      default:
        return
    }
  }

  getComponentUrl(coordinates) {
    switch (coordinates.provider) {
      case 'github':
        return `https://github.com/${coordinates.namespace}/${coordinates.name}`
      case 'npmjs':
        return `https://npmjs.com/package/${
          coordinates.namespace ? coordinates.namespace + '/' + coordinates.name : coordinates.name
        }`
      case 'nuget':
        return `https://nuget.org/packages/${coordinates.name}`
      case 'cratesio':
        return `https://crates.io/crates/${coordinates.name}`
      case 'mavencentral':
        return `https://mvnrepository.com/artifact/${coordinates.namespace}/${coordinates.name}`
      case 'pypi':
        return `https://pypi.org/project/${coordinates.name}`
      case 'rubygems':
        return `https://rubygems.org/gems/${coordinates.name}`
      default:
        return
    }
  }

  getPercentage(count, total) {
    return Math.round(((count || 0) / total) * 100)
  }

  foldFacets(definition, facets = null) {
    facets = facets || ['core', 'data', 'dev', 'docs', 'examples', 'tests']
    let files = 0
    let attributionUnknown = 0
    let discoveredUnknown = 0
    let parties = []
    let expressions = []
    let declared = []

    facets.forEach(name => {
      const facet = get(definition, `licensed.facets.${name}`)
      if (!facet) return
      files += facet.files || 0
      attributionUnknown += get(facet, 'attribution.unknown', 0)
      parties = union(parties, get(facet, 'attribution.parties', []))
      discoveredUnknown += get(facet, 'discovered.unknown', 0)
      expressions = union(expressions, get(facet, 'discovered.expressions', []))
      declared = union(declared, get(facet, 'declared', []))
    })

    return {
      coordinates: definition.coordinates,
      described: definition.described,
      licensed: {
        files,
        declared,
        discovered: { expressions, unknown: discoveredUnknown },
        attribution: { parties, unknown: attributionUnknown }
      }
    }
  }

  renderLabel(text) {
    return <b>{text}</b>
  }

  renderPanel(rawDefinition) {
    if (!rawDefinition)
      return (
        <div className="list-noRows">
          <div>'Nothing to see here'</div>
        </div>
      )

    // TODO: find a way of calling this method less frequently. It's relatively expensive.
    const definition = this.foldFacets(rawDefinition, this.props.activeFacets)
    const { licensed } = definition
    const totalFiles = get(licensed, 'files')
    const unlicensed = get(licensed, 'discovered.unknown')
    const unattributed = get(licensed, 'attribution.unknown')
    const unlicensedPercent = totalFiles ? this.getPercentage(unlicensed, totalFiles) : '-'
    const unattributedPercent = totalFiles ? this.getPercentage(unattributed, totalFiles) : '-'
    const { readOnly, onRevert } = this.props
    return (
      <Row>
        <Col md={5}>
          <Row>
            <Col md={2}>{this.renderLabel('Declared', true)}</Col>
            <Col md={10} className="definition__line">
              {this.renderWithToolTipIfDifferent(
                'licensed.declared',
<<<<<<< HEAD
                <InlineEditor
                  field={'licensed.declared'}
=======
                <ModalEditor
>>>>>>> 5d2d7884
                  extraClass={this.classIfDifferent('licensed.declared')}
                  readOnly={readOnly}
                  initialValue={this.getOriginalValue('licensed.declared')}
                  value={this.getValue('licensed.declared')}
                  onChange={this.fieldChange('licensed.declared')}
                  editor={LicensePicker}
                  validator={value => true}
                  placeholder={'SPDX license'}
                  onRevert={() => onRevert('licensed.declared')}
                />
              )}
            </Col>
          </Row>
          <Row>
            <Col md={2}>{this.renderLabel('Source', true)}</Col>
            <Col md={10} className="definition__line">
              {this.renderWithToolTipIfDifferent(
                'described.sourceLocation',
                <ModalEditor
                  extraClass={this.classIfDifferent('described.sourceLocation')}
                  readOnly={readOnly}
                  initialValue={Contribution.printCoordinates(this.getOriginalValue('described.sourceLocation'))}
                  value={Contribution.printCoordinates(this.getValue('described.sourceLocation'))}
                  onChange={this.fieldChange('described.sourceLocation', isEqual, Contribution.toSourceLocation)}
                  editor={SourcePicker}
                  validator={value => true}
                  placeholder={'Source location'}
                  onRevert={() => onRevert('described.sourceLocation')}
                />,
                'right',
                Contribution.printCoordinates
              )}
            </Col>
          </Row>
          <Row>
            <Col md={2}>{this.renderLabel('Release', true)}</Col>
            <Col md={10} className="definition__line">
              {this.renderWithToolTipIfDifferent(
                'described.releaseDate',
                <InlineEditor
                  extraClass={this.classIfDifferent('described.releaseDate')}
                  readOnly={readOnly}
                  type="date"
                  initialValue={Contribution.printDate(this.getOriginalValue('described.releaseDate'))}
                  value={Contribution.printDate(this.getValue('described.releaseDate'))}
                  onChange={this.fieldChange('described.releaseDate')}
                  validator={value => true}
                  placeholder={'YYYY-MM-DD'}
                  onRevert={() => onRevert('described.releaseDate')}
                />
              )}
            </Col>
          </Row>
        </Col>
        <Col md={7}>
          <Row>
            <Col md={2}>{this.renderLabel('Discovered')}</Col>
            <Col md={10} className="definition__line">
              {this.renderPopover(licensed, 'discovered.expressions', 'Discovered')}
            </Col>
          </Row>
          <Row>
            <Col md={2}>{this.renderLabel('Attribution', true)}</Col>
            <Col md={10} className="definition__line">
              {this.renderPopover(licensed, 'attribution.parties', 'Attributions')}
            </Col>
          </Row>
          <Row>
            <Col md={2}>{this.renderLabel('Files')}</Col>
            <Col md={10} className="definition__line">
              <p className="list-singleLine">
                Total: <b>{totalFiles || '0'}</b>, Unlicensed:{' '}
                <b>{isNaN(unlicensed) ? '-' : `${unlicensed} (${unlicensedPercent}%)`}</b>, Unattributed:{' '}
                <b>{isNaN(unattributed) ? '-' : `${unattributed} (${unattributedPercent}%)`}</b>
              </p>
            </Col>
          </Row>
        </Col>
      </Row>
    )
  }

  renderPopover(licensed, key, title) {
    const values = get(licensed, key, [])
    // compare facets without folding
    if (key === 'attribution.parties') key = 'licensed.facets'
    const classIfDifferent = this.classIfDifferent(key)
    if (!values) return null

    return (
      <OverlayTrigger
        trigger="click"
        placement="left"
        rootClose
        overlay={
          <Popover title={title} id={title}>
            <div className="popoverRenderer popoverRenderer_scrollY">
              {values.map((a, index) => (
                <div key={`${a}_${index}`} className="popoverRenderer__items">
                  <div className="popoverRenderer__items__value">
                    <span>{a}</span>
                  </div>
                </div>
              ))}
            </div>
          </Popover>
        }
      >
        <span className={`popoverSpan ${classIfDifferent}`}>{values.join(', ')}</span>
      </OverlayTrigger>
    )
  }

  getImage(definition) {
    if (definition.coordinates.provider === 'github') return github
    if (definition.coordinates.provider === 'npmjs') return npm
    if (definition.coordinates.provider === 'cratesio') return cargo
    if (definition.coordinates.provider === 'pypi') return pypi
    if (definition.coordinates.provider === 'rubygems') return gem
    if (definition.coordinates.provider === 'nuget') return nuget
    return null
  }

  render() {
    const { definition, onClick, renderButtons, component, draggable } = this.props
    return (
      <TwoLineEntry
        draggable={draggable}
        item={component}
        highlight={component.changes && !!Object.getOwnPropertyNames(component.changes).length}
        image={this.getImage(definition)}
        letter={definition.coordinates.type.slice(0, 1).toUpperCase()}
        headline={this.renderHeadline(definition)}
        message={this.renderMessage(definition)}
        buttons={renderButtons && renderButtons(definition)}
        onClick={!Definition.isDefinitionEmpty(definition) ? onClick : null}
        isEmpty={Definition.isDefinitionEmpty(definition)}
        panel={component.expanded ? this.renderPanel(definition) : null}
      />
    )
  }
}<|MERGE_RESOLUTION|>--- conflicted
+++ resolved
@@ -240,12 +240,8 @@
             <Col md={10} className="definition__line">
               {this.renderWithToolTipIfDifferent(
                 'licensed.declared',
-<<<<<<< HEAD
                 <InlineEditor
                   field={'licensed.declared'}
-=======
-                <ModalEditor
->>>>>>> 5d2d7884
                   extraClass={this.classIfDifferent('licensed.declared')}
                   readOnly={readOnly}
                   initialValue={this.getOriginalValue('licensed.declared')}
