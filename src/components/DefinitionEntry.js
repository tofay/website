// Copyright (c) Microsoft Corporation and others. Licensed under the MIT license.
// SPDX-License-Identifier: MIT

import React from 'react'
import PropTypes from 'prop-types'
import { TwoLineEntry, InlineEditor } from './'
import { Row, Col, OverlayTrigger, Tooltip } from 'react-bootstrap'
import { get, isEqual, union } from 'lodash'
import github from '../images/GitHub-Mark-120px-plus.png'
import npm from '../images/n-large.png'
<<<<<<< HEAD
import gem from '../images/gem.png'
=======
import nuget from '../images/nuget.svg'
>>>>>>> 06c45809
import moment from 'moment'

export default class DefinitionEntry extends React.Component {
  static propTypes = {
    onChange: PropTypes.func,
    onCurate: PropTypes.func,
    onInspect: PropTypes.func,
    activeFacets: PropTypes.array,
    definition: PropTypes.object.isRequired,
    component: PropTypes.object.isRequired,
    renderButtons: PropTypes.func
  }

  static defaultProps = {}

  inspectComponent(component, event) {
    event.stopPropagation()
    const action = this.props.onInspect
    action && action(component)
  }

  curateComponent(component, event) {
    event.stopPropagation()
    const action = this.props.onCurate
    action && action(component)
  }

  renderButtonWithTip(button, tip) {
    const toolTip = <Tooltip id="tooltip">{tip}</Tooltip>
    return (
      <OverlayTrigger placement="top" overlay={toolTip}>
        {button}
      </OverlayTrigger>
    )
  }

  isSourceComponent(component) {
    return ['github', 'sourcearchive'].includes(component.provider)
  }

  fieldChange(field, equality = isEqual, transform = a => a) {
    const { onChange, component } = this.props
    return value => {
      const proposedValue = transform(value)
      const isChanged = !equality(proposedValue, this.getOriginalValue(field))
      const newChanges = { ...component.changes }
      if (isChanged) newChanges[field] = proposedValue
      else delete newChanges[field]
      onChange && onChange(component, newChanges)
    }
  }

  getOriginalValue(field) {
    return get(this.props.definition, field)
  }

  getValue(field) {
    const { component } = this.props
    return (component.changes && component.changes[field]) || this.getOriginalValue(field)
  }

  renderHeadline(definition) {
    const { namespace, name, revision } = definition.coordinates
    const componentUrl = this.getComponentUrl(definition.coordinates)
    const revisionUrl = this.getRevisionUrl(definition.coordinates)
    const namespaceText = namespace ? namespace + '/' : ''
    const componentTag = componentUrl ? (
      <span>
        <a href={componentUrl} target="_blank">
          {namespaceText}
          {name}
        </a>
      </span>
    ) : (
      <span>
        {namespaceText}
        {name}
      </span>
    )
    const revisionTag = revisionUrl ? (
      <span>
        &nbsp;&nbsp;&nbsp;<a href={revisionUrl} target="_blank">
          {revision}
        </a>
      </span>
    ) : (
      <span>&nbsp;&nbsp;&nbsp;{revision}</span>
    )
    return (
      <span>
        {componentTag}
        {revisionTag}
      </span>
    )
  }

  renderMessage(definition) {
    const licenseExpression = definition ? get(definition, 'licensed.declared') : null
    return licenseExpression ? <span>{licenseExpression}</span> : <span>&nbsp;</span>
  }

  getRevisionUrl(coordinates) {
    if (!coordinates.revision) return
    switch (coordinates.provider) {
      case 'github':
        return `${this.getComponentUrl(coordinates)}/commit/${coordinates.revision}`
      case 'npmjs':
        return `${this.getComponentUrl(coordinates)}/v/${coordinates.revision}`
      case 'nuget':
        return `${this.getComponentUrl(coordinates)}/${coordinates.revision}`
      case 'mavencentral':
        return `${this.getComponentUrl(coordinates)}/${coordinates.revision}`
      case 'rubygems':
        return `${this.getComponentUrl(coordinates)}/versions/${coordinates.revision}`
      default:
        return
    }
  }

  getComponentUrl(coordinates) {
    switch (coordinates.provider) {
      case 'github':
        return `https://github.com/${coordinates.namespace}/${coordinates.name}`
      case 'npmjs':
        return `https://npmjs.com/package/${
          coordinates.namespace ? coordinates.namespace + '/' + coordinates.name : coordinates.name
        }`
      case 'nuget':
        return `https://nuget.org/packages/${coordinates.name}`
      case 'mavencentral':
        return `https://mvnrepository.com/artifact/${coordinates.namespace}/${coordinates.name}`
      case 'rubygems':
        return `https://rubygems.org/gems/${coordinates.name}`
      default:
        return
    }
  }

  getSourceUrl(definition) {
    const location = get(definition, 'described.sourceLocation')
    if (!location) return ''
    switch (location.provider) {
      case 'github':
        return (
          <a href={`${location.url}/commit/${location.revision}`} target="_blank">
            {location.revision}
          </a>
        )
      default:
        return ''
    }
  }

  getPercentage(count, total) {
    return Math.round(((count || 0) / total) * 100)
  }

  foldFacets(definition, facets = null) {
    facets = facets || ['core', 'data', 'dev', 'docs', 'examples', 'tests']
    let files = 0
    let attributionUnknown = 0
    let discoveredUnknown = 0
    let parties = []
    let expressions = []
    let declared = []

    facets.forEach(name => {
      const facet = get(definition, `licensed.facets.${name}`)
      if (!facet) return
      files += facet.files || 0
      attributionUnknown += get(facet, 'attribution.unknown', 0)
      parties = union(parties, get(facet, 'attribution.parties', []))
      discoveredUnknown += get(facet, 'discovered.unknown', 0)
      expressions = union(expressions, get(facet, 'discovered.expressions', []))
      declared = union(declared, get(facet, 'declared', []))
    })

    return {
      coordinates: definition.coordinates,
      described: definition.described,
      licensed: {
        files,
        declared,
        discovered: { expressions, unknown: discoveredUnknown },
        attribution: { parties, unknown: attributionUnknown }
      }
    }
  }

  parseArray(value) {
    return value ? value.split(',').map(v => v.trim()) : null
  }

  printArray(value) {
    return value ? value.join(', ') : null
  }

  printDate(value) {
    return value ? moment(value).format('YYYY-MM-DD') : null
  }

  parseDate(value) {
    return moment(value)
  }

  printCoordinates(value) {
    return value ? `${value.url}/commit/${value.revision}` : null
  }

  parseCoordinates(value) {
    if (!value) return null
    const segments = value.split('/')
    return { type: 'git', provider: 'github', url: value, revision: segments[6] }
  }

  renderLabel(text, editable = false) {
    return (
      <p>
        <b>
          {text} <i className={false ? 'fas fa-pencil-alt' : ''} />
        </b>
      </p>
    )
  }

  renderPanel(rawDefinition) {
    if (!rawDefinition)
      return (
        <div className="list-noRows">
          <div>'Nothing to see here'</div>
        </div>
      )

    // TODO find a way of calling this less frequently. Relatively expensive.
    const definition = this.foldFacets(rawDefinition, this.props.activeFacets)
    const { licensed, described } = definition
    const initialFacets =
      get(described, 'facets') || this.isSourceComponent(definition.coordinates)
        ? ['Core', 'Data', 'Dev', 'Doc', 'Examples', 'Tests']
        : ['Core']
    const totalFiles = get(licensed, 'files')
    const unlicensed = get(licensed, 'discovered.unknown')
    const unattributed = get(licensed, 'attribution.unknown')
    const unlicensedPercent = totalFiles ? this.getPercentage(unlicensed, totalFiles) : '-'
    const unattributedPercent = totalFiles ? this.getPercentage(unattributed, totalFiles) : '-'
    const toolList = get(described, 'tools', []).map(tool => (tool.startsWith('curation') ? tool.slice(0, 16) : tool))
    return (
      <Row>
        <Col md={5}>
          <Row>
            <Col md={2}>{this.renderLabel('Declared', true)}</Col>
            <Col md={10}>
              <InlineEditor
                type="text"
                initialValue={this.getOriginalValue('licensed.declared')}
                value={this.getValue('licensed.declared')}
                onChange={this.fieldChange('licensed.declared')}
                validator={value => true}
                placeholder={'SPDX license'}
              />
            </Col>
          </Row>
          <Row>
            <Col md={2}>{this.renderLabel('Source', true)}</Col>
            <Col md={10}>
              <InlineEditor
                type="text"
                initialValue={this.printCoordinates(this.getOriginalValue('described.sourceLocation'))}
                value={this.printCoordinates(this.getValue('described.sourceLocation'))}
                onChange={this.fieldChange('described.sourceLocation', isEqual, this.parseCoordinates)}
                validator={value => true}
                placeholder={'Source location'}
              />
            </Col>
          </Row>
          <Row>
            <Col md={2}>{this.renderLabel('Release', true)}</Col>
            <Col md={10}>
              <InlineEditor
                type="date"
                initialValue={this.printDate(this.getOriginalValue('described.releaseDate'))}
                value={this.printDate(this.getValue('described.releaseDate'))}
                onChange={this.fieldChange('described.releaseDate')}
                validator={value => true}
                placeholder={'YYYY-MM-DD'}
              />
            </Col>
          </Row>
          <Row>
            <Col md={2}>{this.renderLabel('Facets', true)}</Col>
            <Col md={10}>
              <p className="list-singleLine"> &nbsp;&nbsp;&nbsp;&nbsp;{this.printArray(initialFacets)}</p>
            </Col>
          </Row>
        </Col>
        <Col md={7}>
          <Row>
            <Col md={2}>{this.renderLabel('Discovered')}</Col>
            <Col md={10}>
              <p className="list-singleLine">{get(licensed, 'discovered.expressions', []).join(', ')}</p>
            </Col>
          </Row>
          <Row>
            <Col md={2}>{this.renderLabel('Attribution', true)}</Col>
            <Col md={10}>
              <p className="list-singleLine">{get(licensed, 'attribution.parties', []).join(', ')}</p>
            </Col>
          </Row>
          <Row>
            <Col md={2}>{this.renderLabel('Files')}</Col>
            <Col md={10}>
              <p className="list-singleLine">
                Total: <b>{totalFiles || '0'}</b>, Unlicensed:{' '}
                <b>{isNaN(unlicensed) ? '-' : `${unlicensed} (${unlicensedPercent}%)`}</b>, Unattributed:{' '}
                <b>{isNaN(unattributed) ? '-' : `${unattributed} (${unattributedPercent}%)`}</b>
              </p>
            </Col>
          </Row>
          <Row>
            <Col md={2}>{this.renderLabel('Tools')}</Col>
            <Col md={10}>
              <p className="list-singleLine">{toolList.join(', ')}</p>
            </Col>
          </Row>
        </Col>
      </Row>
    )
  }

  getImage(definition) {
    if (definition.coordinates.provider === 'github') return github
    if (definition.coordinates.provider === 'npmjs') return npm
<<<<<<< HEAD
    if (definition.coordinates.provider === 'rubygems') return gem
=======
    if (definition.coordinates.provider === 'nuget') return nuget
>>>>>>> 06c45809
    return null
  }

  render() {
    const { definition, onClick, renderButtons, component } = this.props
    return (
      <TwoLineEntry
        highlight={component.changes && !!Object.getOwnPropertyNames(component.changes).length}
        image={this.getImage(definition)}
        letter={definition.coordinates.type.slice(0, 1).toUpperCase()}
        headline={this.renderHeadline(definition)}
        message={this.renderMessage(definition)}
        buttons={renderButtons && renderButtons(definition)}
        onClick={onClick}
        panel={component.expanded ? this.renderPanel(definition) : null}
      />
    )
  }
}<|MERGE_RESOLUTION|>--- conflicted
+++ resolved
@@ -8,11 +8,8 @@
 import { get, isEqual, union } from 'lodash'
 import github from '../images/GitHub-Mark-120px-plus.png'
 import npm from '../images/n-large.png'
-<<<<<<< HEAD
 import gem from '../images/gem.png'
-=======
 import nuget from '../images/nuget.svg'
->>>>>>> 06c45809
 import moment from 'moment'
 
 export default class DefinitionEntry extends React.Component {
@@ -345,11 +342,8 @@
   getImage(definition) {
     if (definition.coordinates.provider === 'github') return github
     if (definition.coordinates.provider === 'npmjs') return npm
-<<<<<<< HEAD
     if (definition.coordinates.provider === 'rubygems') return gem
-=======
     if (definition.coordinates.provider === 'nuget') return nuget
->>>>>>> 06c45809
     return null
   }
 
