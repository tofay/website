// Copyright (c) Microsoft Corporation and others. Licensed under the MIT license.
// SPDX-License-Identifier: MIT

import React from 'react'
import PropTypes from 'prop-types'
import { TwoLineEntry, InlineEditor, ModalEditor, SourcePicker, FileCountRenderer } from './'
import { Row, Col, OverlayTrigger, Tooltip, Popover } from 'react-bootstrap'
import { Tag } from 'antd'
import { get, isEqual, union } from 'lodash'
import github from '../images/GitHub-Mark-120px-plus.png'
import npm from '../images/n-large.png'
import pypi from '../images/pypi.png'
import gem from '../images/gem.png'
import cargo from '../images/cargo.png'
import nuget from '../images/nuget.svg'
import Contribution from '../utils/contribution'
import Definition from '../utils/definition'
import Curation from '../utils/curation'
import LicensesRenderer from './LicensesRenderer'
import ScoreRenderer from './Navigation/Ui/ScoreRenderer'
import DefinitionTitle from './Navigation/Ui/DefinitionTitle'
import DefinitionRevision from './Navigation/Ui/DefinitionRevision'

export default class DefinitionEntry extends React.Component {
  static propTypes = {
    onChange: PropTypes.func,
    onCurate: PropTypes.func,
    onInspect: PropTypes.func,
    activeFacets: PropTypes.array,
    definition: PropTypes.object.isRequired,
    curation: PropTypes.object.isRequired,
    component: PropTypes.object.isRequired,
    renderButtons: PropTypes.func
  }

  static defaultProps = {}

  isSourceComponent(component) {
    return ['github', 'sourcearchive'].includes(component.provider)
  }

  fieldChange(field, equality = isEqual, transform = a => a) {
    const { onChange, component } = this.props
    return value => {
      const proposedValue = transform(value)
      const isChanged = !equality(proposedValue, this.getOriginalValue(field))
      const newChanges = { ...component.changes }
      if (isChanged && proposedValue !== null) newChanges[field] = proposedValue
      else delete newChanges[field]
      onChange && onChange(component, newChanges)
    }
  }

  getOriginalValue(field) {
    return get(this.props.definition, field)
  }

  ifDifferent(field, then_, else_) {
    return this.props.otherDefinition && !isEqual(get(this.props.otherDefinition, field), this.getOriginalValue(field))
      ? then_
      : else_
  }

  classIfDifferent(field) {
    return this.ifDifferent(field, this.props.classOnDifference, '')
  }

  getValue(field) {
    const { component } = this.props
    return (component.changes && component.changes[field]) || this.getOriginalValue(field)
  }

  renderHeadline(definition, curation) {
<<<<<<< HEAD
    const scores = Definition.computeScores(definition)
=======
    const { namespace, name, revision } = definition.coordinates
    const namespaceText = namespace ? namespace + '/' : ''
    const scores = get(definition, 'scores')
>>>>>>> 5cf1ceb8
    const isCurationPending = Curation.isPending(curation)
    const scoreTag = scores ? (
      <span>
        &nbsp;&nbsp;&nbsp;
        <ScoreRenderer scores={scores} definition={definition} />
      </span>
    ) : null
    const curationTag = isCurationPending ? (
      <span>
        &nbsp;&nbsp;
        <a href="https://github.com/clearlydefined/curated-data/pulls" target="_blank" rel="noopener noreferrer">
          <Tag className="cd-badge" color="green">
            Pending curations
          </Tag>
        </a>
      </span>
    ) : null
    return (
      <span>
        <DefinitionTitle definition={definition} />
        <DefinitionRevision definition={definition} />
        {scoreTag}
        {curationTag}
      </span>
    )
  }

  renderWithToolTipIfDifferent(field, content, placement = 'right', transform = x => x) {
    const toolTip = (
      <Tooltip id={`tooltip-${field}`} className="definition__tooltip">
        Original: {transform(get(this.props.otherDefinition, field))}
      </Tooltip>
    )
    return this.ifDifferent(
      field,
      <OverlayTrigger placement={placement} overlay={toolTip}>
        <span className="definition__overlay-hover-catcher">{content}</span>
      </OverlayTrigger>,
      content
    )
  }

  renderMessage(definition) {
    const licenseExpression = definition ? get(definition, 'licensed.declared') : null
    return licenseExpression ? (
      this.renderWithToolTipIfDifferent(
        'licensed.declared',
        <span className={this.classIfDifferent('licensed.declared')}>{licenseExpression}</span>
      )
    ) : (
      <span>&nbsp;</span>
    )
  }

  getPercentage(count, total) {
    return Math.round(((count || 0) / total) * 100)
  }

  foldFacets(definition, facets = null) {
    facets = facets || ['core', 'data', 'dev', 'docs', 'examples', 'tests']
    let files = 0
    let attributionUnknown = 0
    let discoveredUnknown = 0
    let parties = []
    let expressions = []
    let declared = []

    facets.forEach(name => {
      const facet = get(definition, `licensed.facets.${name}`)
      if (!facet) return
      files += facet.files || 0
      attributionUnknown += get(facet, 'attribution.unknown', 0)
      parties = union(parties, get(facet, 'attribution.parties', []))
      discoveredUnknown += get(facet, 'discovered.unknown', 0)
      expressions = union(expressions, get(facet, 'discovered.expressions', []))
      declared = union(declared, get(facet, 'declared', []))
    })

    return {
      coordinates: definition.coordinates,
      described: definition.described,
      licensed: {
        files,
        declared,
        discovered: { expressions, unknown: discoveredUnknown },
        attribution: { parties, unknown: attributionUnknown }
      }
    }
  }

  renderLabel(text) {
    return <b>{text}</b>
  }

  renderPanel(rawDefinition) {
    if (!rawDefinition)
      return (
        <div className="list-noRows">
          <div>'Nothing to see here'</div>
        </div>
      )

    // TODO: find a way of calling this method less frequently. It's relatively expensive.
    const definition = this.foldFacets(rawDefinition, this.props.activeFacets)
    const { licensed } = definition
    const { readOnly, onRevert } = this.props
    return (
      <Row>
        <Col md={5}>
          <Row>
            <Col md={2}>{this.renderLabel('Declared', true)}</Col>
            <Col md={10} className="definition__line">
              {this.renderWithToolTipIfDifferent(
                'licensed.declared',
                <LicensesRenderer
                  definition={definition}
                  field={'licensed.declared'}
                  readOnly={readOnly}
                  initialValue={this.getOriginalValue('licensed.declared')}
                  value={this.getValue('licensed.declared')}
                  onChange={this.fieldChange('licensed.declared')}
                  revertable
                  onRevert={() => onRevert('licensed.declared')}
                />
              )}
            </Col>
          </Row>
          <Row>
            <Col md={2}>{this.renderLabel('Source', true)}</Col>
            <Col md={10} className="definition__line">
              {this.renderWithToolTipIfDifferent(
                'described.sourceLocation',
                <ModalEditor
                  definition={definition}
                  field={'described.sourceLocation'}
                  extraClass={this.classIfDifferent('described.sourceLocation')}
                  readOnly={readOnly}
                  initialValue={Contribution.printCoordinates(this.getOriginalValue('described.sourceLocation'))}
                  value={Contribution.printCoordinates(this.getValue('described.sourceLocation'))}
                  onChange={this.fieldChange('described.sourceLocation', isEqual, Contribution.toSourceLocation)}
                  editor={SourcePicker}
                  validator={value => true}
                  placeholder={'Source location'}
                  revertable
                  onRevert={() => onRevert('described.sourceLocation')}
                />,
                'right',
                Contribution.printCoordinates
              )}
            </Col>
          </Row>
          <Row>
            <Col md={2}>{this.renderLabel('Release', true)}</Col>
            <Col md={10} className="definition__line">
              {this.renderWithToolTipIfDifferent(
                'described.releaseDate',
                <InlineEditor
                  field={'described.releaseDate'}
                  extraClass={this.classIfDifferent('described.releaseDate')}
                  readOnly={readOnly}
                  type="date"
                  initialValue={Contribution.printDate(this.getOriginalValue('described.releaseDate'))}
                  value={Contribution.printDate(this.getValue('described.releaseDate'))}
                  onChange={this.fieldChange('described.releaseDate')}
                  validator={value => true}
                  placeholder={'YYYY-MM-DD'}
                  revertable
                  onRevert={() => onRevert('described.releaseDate')}
                />
              )}
            </Col>
          </Row>
        </Col>
        <Col md={7}>
          <Row>
            <Col md={2}>{this.renderLabel('Discovered')}</Col>
            <Col md={10} className="definition__line">
              {this.renderPopover(licensed, 'discovered.expressions', 'Discovered')}
            </Col>
          </Row>
          <Row>
            <Col md={2}>{this.renderLabel('Attribution', true)}</Col>
            <Col md={10} className="definition__line">
              {this.renderPopover(licensed, 'attribution.parties', 'Attributions')}
            </Col>
          </Row>
          <Row>
            <Col md={2}>{this.renderLabel('Files')}</Col>
            <Col md={10} className="definition__line">
              <FileCountRenderer definition={definition} />
            </Col>
          </Row>
        </Col>
      </Row>
    )
  }

  renderPopover(licensed, key, title) {
    const values = get(licensed, key, [])
    // compare facets without folding
    if (key === 'attribution.parties') key = 'licensed.facets'
    const classIfDifferent = this.classIfDifferent(key)
    if (!values) return null

    return (
      <OverlayTrigger
        trigger="click"
        placement="left"
        rootClose
        overlay={
          <Popover title={title} id={title}>
            <div className="popoverRenderer popoverRenderer_scrollY">
              {values.map((a, index) => (
                <div key={`${a}_${index}`} className="popoverRenderer__items">
                  <div className="popoverRenderer__items__value">
                    <span>{a}</span>
                  </div>
                </div>
              ))}
            </div>
          </Popover>
        }
      >
        <span className={`popoverSpan ${classIfDifferent}`}>{values.join(', ')}</span>
      </OverlayTrigger>
    )
  }

  getImage(definition) {
    if (definition.coordinates.provider === 'github') return github
    if (definition.coordinates.provider === 'npmjs') return npm
    if (definition.coordinates.provider === 'cratesio') return cargo
    if (definition.coordinates.provider === 'pypi') return pypi
    if (definition.coordinates.provider === 'rubygems') return gem
    if (definition.coordinates.provider === 'nuget') return nuget
    return null
  }

  render() {
    const { curation, definition, onClick, renderButtons, component, draggable } = this.props
    return (
      <TwoLineEntry
        draggable={draggable}
        item={component}
        highlight={component.changes && !!Object.getOwnPropertyNames(component.changes).length}
        image={this.getImage(definition)}
        letter={definition.coordinates.type.slice(0, 1).toUpperCase()}
        headline={this.renderHeadline(definition, curation)}
        message={this.renderMessage(definition)}
        buttons={renderButtons && renderButtons(definition)}
        onClick={!Definition.isDefinitionEmpty(definition) ? onClick : null}
        isEmpty={Definition.isDefinitionEmpty(definition)}
        panel={component.expanded ? this.renderPanel(definition) : null}
      />
    )
  }
}<|MERGE_RESOLUTION|>--- conflicted
+++ resolved
@@ -71,13 +71,7 @@
   }
 
   renderHeadline(definition, curation) {
-<<<<<<< HEAD
-    const scores = Definition.computeScores(definition)
-=======
-    const { namespace, name, revision } = definition.coordinates
-    const namespaceText = namespace ? namespace + '/' : ''
     const scores = get(definition, 'scores')
->>>>>>> 5cf1ceb8
     const isCurationPending = Curation.isPending(curation)
     const scoreTag = scores ? (
       <span>
