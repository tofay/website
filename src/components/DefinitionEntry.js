--- conflicted
+++ resolved
@@ -8,12 +8,9 @@
 import { get, isEqual, union } from 'lodash'
 import github from '../images/GitHub-Mark-120px-plus.png'
 import npm from '../images/n-large.png'
-<<<<<<< HEAD
 import pypi from '../images/pypi.png'
-=======
 import gem from '../images/gem.png'
 import nuget from '../images/nuget.svg'
->>>>>>> efa6e369
 import moment from 'moment'
 
 export default class DefinitionEntry extends React.Component {
@@ -126,13 +123,10 @@
         return `${this.getComponentUrl(coordinates)}/${coordinates.revision}`
       case 'mavencentral':
         return `${this.getComponentUrl(coordinates)}/${coordinates.revision}`
-<<<<<<< HEAD
       case 'pypi':
         return `${this.getComponentUrl(coordinates)}/${coordinates.revision}`
-=======
       case 'rubygems':
         return `${this.getComponentUrl(coordinates)}/versions/${coordinates.revision}`
->>>>>>> efa6e369
       default:
         return
     }
@@ -150,13 +144,10 @@
         return `https://nuget.org/packages/${coordinates.name}`
       case 'mavencentral':
         return `https://mvnrepository.com/artifact/${coordinates.namespace}/${coordinates.name}`
-<<<<<<< HEAD
       case 'pypi':
         return `https://pypi.org/project/${coordinates.name}`
-=======
       case 'rubygems':
         return `https://rubygems.org/gems/${coordinates.name}`
->>>>>>> efa6e369
       default:
         return
     }
@@ -356,12 +347,9 @@
   getImage(definition) {
     if (definition.coordinates.provider === 'github') return github
     if (definition.coordinates.provider === 'npmjs') return npm
-<<<<<<< HEAD
     if (definition.coordinates.provider === 'pypi') return pypi
-=======
     if (definition.coordinates.provider === 'rubygems') return gem
     if (definition.coordinates.provider === 'nuget') return nuget
->>>>>>> efa6e369
     return null
   }
 
