// Copyright (c) Microsoft Corporation and others. Licensed under the MIT license.
// SPDX-License-Identifier: MIT

import React, { Component } from 'react'
import { connect } from 'react-redux'
import { Grid, Row, Col, Button, DropdownButton, MenuItem, Navbar, Nav, NavItem, NavDropdown } from 'react-bootstrap'
import { ROUTE_DEFINITIONS, ROUTE_INSPECT, ROUTE_CURATE } from '../utils/routingConstants'
import { getDefinitionsAction } from '../actions/definitionActions'
import { curateAction } from '../actions/curationActions'
import { FilterBar, ComponentList, Section, ContributePrompt } from './'
import { uiNavigation, uiBrowseUpdateList, uiBrowseUpdateFilterList, uiNotificationNew } from '../actions/ui'
import EntitySpec from '../utils/entitySpec'
import { set, get, find, filter } from 'lodash'
import { saveAs } from 'file-saver'
import Dropzone from 'react-dropzone'

const sorts = [
  { value: 'license', label: 'License' },
  { value: 'name', label: 'Name' },
  { value: 'namespace', label: 'Namespace' },
  { value: 'provider', label: 'Provider' },
  { value: 'releaseDate', label: 'Release Date' },
  { value: 'type', label: 'Type' }
]

const licenses = [
  { value: 'apache-2.0', label: 'Apache-2.0' },
  { value: 'bsd-2-clause', label: 'BSD-2-Clause' },
  { value: 'cddl-1.0', label: 'CDDL-1.0' },
  { value: 'epl-1.0', label: 'EPL-1.0' },
  { value: 'gpl', label: 'GPL' },
  { value: 'lgpl', label: 'LGPL' },
  { value: 'mit', label: 'MIT' },
  { value: 'mpl-2.0', label: 'MPL-2.0' },
  { value: 'presence', label: 'Presence Of' },
  { value: 'absence', label: 'Absence Of' }
]

const sources = [{ value: 'presence', label: 'Presence Of' }, { value: 'absence', label: 'Absence Of' }]

const releaseDates = [{ value: 'presence', label: 'Presence Of' }, { value: 'absence', label: 'Absence Of' }]

class PageDefinitions extends Component {
  constructor(props) {
    super(props)
    this.state = {
      activeFilters: {},
      activeSort: null,
      counter: 0
    }
    this.onAddComponent = this.onAddComponent.bind(this)
    this.onDrop = this.onDrop.bind(this)
    this.onSearch = this.onSearch.bind(this)
    this.onInspect = this.onInspect.bind(this)
    this.onCurate = this.onCurate.bind(this)
    this.onRemoveComponent = this.onRemoveComponent.bind(this)
<<<<<<< HEAD
    this.onSort = this.onSort.bind(this)
    this.onFilter = this.onFilter.bind(this)
=======
>>>>>>> e6842dd8
    this.onChangeComponent = this.onChangeComponent.bind(this)
    this.doPromptContribute = this.doPromptContribute.bind(this)
    this.doContribute = this.doContribute.bind(this)
    this.doSave = this.doSave.bind(this)
    this.renderFilterBar = this.renderFilterBar.bind(this)
  }

  getDefinition(component) {
    return this.props.definitions.entries[EntitySpec.fromCoordinates(component).toPath()]
  }

  getValue(component, field) {
    return get(component, field)
  }

  componentDidMount() {
    const { dispatch } = this.props
    dispatch(uiNavigation({ to: ROUTE_DEFINITIONS }))
  }

  onAddComponent(value, after = null) {
    const { dispatch, token, definitions } = this.props
    const component = typeof value === 'string' ? EntitySpec.fromPath(value) : value
    const path = component.toPath()
    !definitions.entries[path] && dispatch(getDefinitionsAction(token, [path]))
    dispatch(uiBrowseUpdateList({ add: component }))
  }

  onDrop(acceptedFiles, rejectedFiles) {
    const { dispatch, token, definitions } = this.props
    dispatch(uiNotificationNew({ type: 'info', message: 'Loading component list from file(s)', timeout: 5000 }))
    acceptedFiles.forEach(file => {
      const reader = new FileReader()
      reader.onload = () => {
        const listSpec = this.loadListSpec(reader.result, file)
        if (typeof listSpec === 'string') {
          const message = `Invalid component list file: ${listSpec}`
          return dispatch(uiNotificationNew({ type: 'info', message, timeout: 5000 }))
        }
        listSpec.coordinates.forEach(component => {
          // TODO figure a way to add these in bulk. One by one will be painful for large lists
          const spec = EntitySpec.validateAndCreate(component)
          if (spec) {
            const path = spec.toPath()
            !definitions.entries[path] && dispatch(getDefinitionsAction(token, [path]))
            dispatch(uiBrowseUpdateList({ add: spec }))
          }
        })
      }
      reader.readAsBinaryString(file)
    })
  }

  loadListSpec(content, file) {
    try {
      const object = JSON.parse(content)
      if (file.name.toLowerCase() === 'package-lock.json') return this.loadPackageLockFile(object.dependencies)
      if (object.coordinates) return object
      return 'No component coordinates found'
    } catch (e) {
      return e.message
    }
  }

  loadPackageLockFile(dependencies) {
    const coordinates = []
    for (const dependency in dependencies) {
      let [namespace, name] = dependency.split('/')
      if (!name) {
        name = namespace
        namespace = null
      }
      coordinates.push({ type: 'npm', provider: 'npmjs', namespace, name, revision: dependencies[dependency].version })
    }
    return { coordinates }
  }

  onSearch(value) {
    const { dispatch, token } = this.props
    dispatch(uiBrowseUpdateFilterList(token, value))
  }

  onCurate(component) {
    const url = `${ROUTE_CURATE}/${component.toPath()}`
    this.props.history.push(url)
  }

  onInspect(component) {
    const url = `${ROUTE_INSPECT}/${component.toPath()}`
    this.props.history.push(url)
  }

  onRemoveComponent(component) {
    this.props.dispatch(uiBrowseUpdateList({ remove: component }))
  }

  onChangeComponent(component, newComponent) {
    this.props.dispatch(uiBrowseUpdateList({ update: component, value: newComponent }))
  }

  hasChanges() {
    const { components } = this.props
    return components && components.list.some(entry => this.hasChange(entry))
  }

  hasComponents() {
    const { components } = this.props
    return components && components.list.length > 0
  }

  hasChange(entry) {
    return entry.changes && Object.getOwnPropertyNames(entry.changes).length
  }

  doContribute(description) {
    const { dispatch, token, components } = this.props
    const patches = this.buildContributeSpec(components.list)
    const spec = { description: description, patches }
    dispatch(curateAction(token, spec))
  }

  doSave() {
    const { components } = this.props
    const spec = this.buildSaveSpec(components.list)
    const fileObject = { filter: null, sortBy: null, coordinates: spec }
    const file = new File([JSON.stringify(fileObject, null, 2)], 'components.json')
    saveAs(file)
  }

  buildContributeSpec(list) {
    return list.reduce((result, component) => {
      if (!this.hasChange(component)) return result
      const coord = EntitySpec.asRevisionless(component)
      const patch = find(result, p => {
        return EntitySpec.isEquivalent(p.coordinates, coord)
      })
      const revisionNumber = component.revision
      const patchChanges = Object.getOwnPropertyNames(component.changes).reduce((result, change) => {
        set(result, change, component.changes[change])
        return result
      }, {})
      if (patch) {
        patch.revisions[revisionNumber] = patchChanges
      } else {
        const newPatch = { coordinates: coord, revisions: { [revisionNumber]: patchChanges } }
        result.push(newPatch)
      }
      return result
    }, [])
  }

  buildSaveSpec(list) {
    return list.reduce((result, component) => {
      result.push(EntitySpec.fromCoordinates(component))
      return result
    }, [])
  }

  doPromptContribute(proposal) {
    if (!this.hasChanges()) return
    this.refs.contributeModal.open()
  }

<<<<<<< HEAD
  name = coordinates => {
    return coordinates.name ? coordinates.name : null
  }

  namespace = coordinates => {
    return coordinates.namespace ? coordinates.namespace : null
  }

  provider = coordinates => {
    return coordinates.provider ? coordinates.provider : null
  }

  type = coordinates => {
    return coordinates.type ? coordinates.type : null
  }

  releaseDate = coordinates => {
    const definition = this.props.definitions.entries[EntitySpec.fromCoordinates(coordinates).toPath()]
    const described = get(definition, 'described')
    if (described && described.releaseDate) return described.releaseDate
    return null
  }

  license = coordinates => {
    const definition = this.props.definitions.entries[EntitySpec.fromCoordinates(coordinates).toPath()]
    const licensed = get(definition, 'licensed')
    if (licensed && licensed.declared) return licensed.declared
    return null
  }

  getSort(eventKey) {
    switch (eventKey.value) {
      case 'name':
        return this.name
      case 'namespace':
        return this.namespace
      case 'provider':
        return this.provider
      case 'type':
        return this.type
      case 'releaseDate':
        return this.releaseDate
      case 'license':
        return this.license
    }
  }

  onSort(eventKey) {
    this.setState({ ...this.state, activeSort: eventKey.value, counter: this.state.counter + 1 })
    this.props.dispatch(uiBrowseUpdateList({ sort: this.getSort(eventKey) }))
  }

  filterList(list) {
    const { activeFilters } = this.state
    if (activeFilters.length === 0) {
      return list
    }
    return filter(list, component => {
      const defintion = this.getDefinition(component)
      for (let filterType in activeFilters) {
        const value = activeFilters[filterType]
        const fieldValue = this.getValue(defintion, filterType)
        if (value === 'presence') {
          if (!fieldValue) return false
        } else if (value === 'absence') {
          if (fieldValue) return false
        } else {
          if (!fieldValue || !fieldValue.toLowerCase().includes(value.toLowerCase())) {
            return false
          }
        }
      }
      return true
    })
  }

  onFilter(value) {
    let activeFilters = Object.assign({}, this.state.activeFilters)
    const filterValue = get(activeFilters, value.type)
    if (filterValue && activeFilters[value.type] === value.value) delete activeFilters[value.type]
    else activeFilters[value.type] = value.value
    this.setState({ ...this.state, activeFilters })
=======
  facetChange(value) {
    const activeFacets = (value || []).map(facet => facet.value)
    this.setState({ ...this.state, activeFacets })
>>>>>>> e6842dd8
  }

  incrementSequence() {
    this.setState({ ...this.state, counter: this.state.counter + 1 })
  }

  noRowsRenderer() {
    return <div>Select components from the list above ...</div>
  }

  checkSort(sortType) {
    const { activeSort } = this.state
    if (activeSort === sortType.value) return true
    return false
  }

  checkFilter(filterType, id) {
    const { activeFilters } = this.state
    for (let filterIdx in activeFilters) {
      const filter = activeFilters[filterIdx]
      if (filterIdx == id && filter === filterType.value) return true
    }
    return false
  }

  renderSort(list, title, id) {
    return (
      <DropdownButton bsStyle={''} pullRight title={title} disabled={!this.hasComponents()} id={id}>
        {list.map(sortType => {
          return (
            <MenuItem onSelect={this.onSort} eventKey={{ type: id, value: sortType.value }}>
              {sortType.label}
              {this.checkSort(sortType) && <i className="fas fa-check pull-right" />}
            </MenuItem>
          )
        })}
      </DropdownButton>
    )
  }

  renderFilter(list, title, id) {
    return (
      <DropdownButton bsStyle={''} pullRight title={title} disabled={!this.hasComponents()} id={id}>
        {list.map(filterType => {
          return (
            <MenuItem onSelect={this.onFilter} eventKey={{ type: id, value: filterType.value }}>
              {filterType.label}
              {this.checkFilter(filterType, id) && <i className="fas fa-check pull-right" />}
            </MenuItem>
          )
        })}
      </DropdownButton>
    )
  }

  renderFilterBar() {
    return (
      <div style={{ height: 50 }} align="right">
        {this.renderSort(sorts, 'Sort By', 'sort')}
        {this.renderFilter(licenses, 'License', 'licensed.declared')}
        {this.renderFilter(sources, 'Source', 'described.sourceLocation')}
        {this.renderFilter(releaseDates, 'Release Date', 'described.releaseDate')}
      </div>
    )
  }

  renderButtons() {
    return (
      <div className="pull-right">
        <Button bsStyle="success" disabled={!this.hasComponents()} onClick={this.doSave}>
          Save
        </Button>
<<<<<<< HEAD
        &nbsp;
        <Button bsStyle="success" disabled={!this.hasChanges()} onClick={this.doPromptContribute}>
          Contribute
        </Button>
=======
>>>>>>> e6842dd8
      </div>
    )
  }

  render() {
    const { components, filterOptions, definitions, token } = this.props
    const { counter } = this.state
    const filterComponents = Object.assign({}, components)
    filterComponents.list = this.filterList(filterComponents.list)
    return (
      <Grid className="main-container">
        <ContributePrompt ref="contributeModal" actionHandler={this.doContribute} />
        <Row className="show-grid spacer">
          <Col md={10} mdOffset={1}>
            <FilterBar options={filterOptions} onChange={this.onAddComponent} onSearch={this.onSearch} clearOnChange />
          </Col>
        </Row>
        <Section name={'Available definitions'} actionButton={this.renderButtons()}>
          <Dropzone disableClick onDrop={this.onDrop} style={{ position: 'relative' }}>
            <div className="section-body">
              <ComponentList
                list={filterComponents}
                listHeight={1000}
                onRemove={this.onRemoveComponent}
                onChange={this.onChangeComponent}
                onAddComponent={this.onAddComponent}
                onInspect={this.onInspect}
                onCurate={this.onCurate}
                renderFilterBar={this.renderFilterBar}
                definitions={definitions}
                githubToken={token}
                noRowsRenderer={this.noRowsRenderer}
                counter={counter}
              />
            </div>
          </Dropzone>
        </Section>
      </Grid>
    )
  }
}

function mapStateToProps(state, ownProps) {
  return {
    token: state.session.token,
    filterValue: state.ui.browse.filter,
    filterOptions: state.ui.browse.filterList,
    components: state.ui.browse.componentList,
    definitions: state.definition.bodies
  }
}
export default connect(mapStateToProps)(PageDefinitions)<|MERGE_RESOLUTION|>--- conflicted
+++ resolved
@@ -54,11 +54,8 @@
     this.onInspect = this.onInspect.bind(this)
     this.onCurate = this.onCurate.bind(this)
     this.onRemoveComponent = this.onRemoveComponent.bind(this)
-<<<<<<< HEAD
     this.onSort = this.onSort.bind(this)
     this.onFilter = this.onFilter.bind(this)
-=======
->>>>>>> e6842dd8
     this.onChangeComponent = this.onChangeComponent.bind(this)
     this.doPromptContribute = this.doPromptContribute.bind(this)
     this.doContribute = this.doContribute.bind(this)
@@ -222,7 +219,6 @@
     this.refs.contributeModal.open()
   }
 
-<<<<<<< HEAD
   name = coordinates => {
     return coordinates.name ? coordinates.name : null
   }
@@ -305,11 +301,6 @@
     if (filterValue && activeFilters[value.type] === value.value) delete activeFilters[value.type]
     else activeFilters[value.type] = value.value
     this.setState({ ...this.state, activeFilters })
-=======
-  facetChange(value) {
-    const activeFacets = (value || []).map(facet => facet.value)
-    this.setState({ ...this.state, activeFacets })
->>>>>>> e6842dd8
   }
 
   incrementSequence() {
@@ -382,13 +373,11 @@
         <Button bsStyle="success" disabled={!this.hasComponents()} onClick={this.doSave}>
           Save
         </Button>
-<<<<<<< HEAD
+
         &nbsp;
         <Button bsStyle="success" disabled={!this.hasChanges()} onClick={this.doPromptContribute}>
           Contribute
         </Button>
-=======
->>>>>>> e6842dd8
       </div>
     )
   }
