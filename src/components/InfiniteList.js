// Copyright (c) Microsoft Corporation and others. Licensed under the MIT license.
// SPDX-License-Identifier: MIT

import React from 'react'
import PropTypes from 'prop-types'
import { AutoSizer, List, InfiniteLoader } from 'react-virtualized'
import { noRowsHeight } from '../utils/utils'

export default class InfiniteList extends React.Component {
  static propTypes = {
    rowHeight: PropTypes.oneOfType([PropTypes.number, PropTypes.func]),
    totalRows: PropTypes.func,
    currentRows: PropTypes.func,
    isRowLoaded: PropTypes.func,
    loadMoreRows: PropTypes.func,
    rowRenderer: PropTypes.func,
    noRowsRenderer: PropTypes.func,
    sortOrder: PropTypes.string,
    contentSeq: PropTypes.number // value upper levels can change to signal non-shallow content change
  }

  static defaultProps = {
    loadMoreRows: () => {}
  }

  constructor(props) {
    super(props)
    this.state = {}
  }

  componentWillReceiveProps(newProps) {
    // aggressively recompute heights if the deeper content has changes. Never know if heights will be affected.
    const changed = newProps.contentSeq !== this.props.contentSeq
    if (!changed || !this.state.list) return
    this.state.list.recomputeRowHeights(0)
  }

  // hook the List ref so we can trigger recompute when expand happens.
  hookRef(ref) {
    return (element, ...args) => {
      if (!element) return ref(element, ...args)
      if (this.state.list !== element) this.setState({ ...this.state, list: element })
    }
  }

  render() {
    const { isRowLoaded, loadMoreRows, sortOrder, contentSeq, customClassName, threshold } = this.props
    const { totalRows, currentRows, rowHeight, rowRenderer, noRowsRenderer } = this.props
<<<<<<< HEAD
    let height = Math.min(currentRows() * 150, listHeight || 230)
    if (noRowsRenderer)
      // show noRowsRenderer won't be called with zero height
      height = Math.max(height, 230)
=======
>>>>>>> eb82e4af

    return (
      <InfiniteLoader
        isRowLoaded={isRowLoaded}
        loadMoreRows={loadMoreRows}
        rowCount={totalRows()}
        threshold={threshold}
      >
        {({ onRowsRendered, registerChild }) => (
          <AutoSizer>
            {({ width, height }) => (
              <List
                ref={this.hookRef(registerChild)}
                className={`${customClassName}`}
                height={totalRows() === 0 ? noRowsHeight : height}
                onRowsRendered={onRowsRendered}
                noRowsRenderer={noRowsRenderer}
                rowCount={currentRows()}
                rowHeight={rowHeight}
                rowRenderer={rowRenderer}
                width={width}
                sortOrder={sortOrder}
                contentSeq={contentSeq}
              />
            )}
          </AutoSizer>
        )}
      </InfiniteLoader>
    )
  }
}<|MERGE_RESOLUTION|>--- conflicted
+++ resolved
@@ -46,13 +46,6 @@
   render() {
     const { isRowLoaded, loadMoreRows, sortOrder, contentSeq, customClassName, threshold } = this.props
     const { totalRows, currentRows, rowHeight, rowRenderer, noRowsRenderer } = this.props
-<<<<<<< HEAD
-    let height = Math.min(currentRows() * 150, listHeight || 230)
-    if (noRowsRenderer)
-      // show noRowsRenderer won't be called with zero height
-      height = Math.max(height, 230)
-=======
->>>>>>> eb82e4af
 
     return (
       <InfiniteLoader
