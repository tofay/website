--- conflicted
+++ resolved
@@ -6,15 +6,8 @@
 import PropTypes from 'prop-types'
 import cloneDeep from 'lodash/cloneDeep'
 import find from 'lodash/find'
-<<<<<<< HEAD
-import { getBadgeUrl } from '../../api/clearlyDefined'
-import { Section, InlineEditor, ModalEditor, SourcePicker } from '../'
-import FileList from '../FileList'
-import MonacoEditorWrapper from '../MonacoEditorWrapper'
-=======
 import { Section } from '../'
 import FileList from '../FileList'
->>>>>>> ab90d3c4
 import FacetsEditor from '../FacetsEditor'
 import 'antd/dist/antd.css'
 import Contribution from '../../utils/contribution'
@@ -39,266 +32,9 @@
     modalView: PropTypes.bool.isRequired,
     readOnly: PropTypes.bool.isRequired,
     renderContributeButton: PropTypes.element,
-<<<<<<< HEAD
-    previewDefinition: PropTypes.object
-  }
-
-  renderLabel = text => <b>{text}</b>
-
-  renderDescribed(rawDefinition) {
-    const { activeFacets, readOnly, onChange, previewDefinition } = this.props
-    // TODO: find a way of calling this method less frequently. It's relatively expensive.
-    const definition = Contribution.foldFacets(rawDefinition, activeFacets)
-    const toolList = get(definition.described, 'tools', []).map(
-      tool => (tool.startsWith('curation') ? tool.slice(0, 16) : tool)
-    )
-
-    return (
-      <Row>
-        <Col md={6}>
-          <Row className="no-gutters">
-            <Col md={3}>{this.renderLabel('Source')}</Col>
-            <Col md={9} className="definition__line">
-              <ModalEditor
-                extraClass={Contribution.classIfDifferent(definition, previewDefinition, 'described.sourceLocation')}
-                readOnly={readOnly}
-                initialValue={Contribution.printCoordinates(
-                  Contribution.getOriginalValue(definition, 'described.sourceLocation')
-                )}
-                value={Contribution.printCoordinates(
-                  Contribution.getValue(definition, previewDefinition, 'described.sourceLocation')
-                )}
-                onChange={value => onChange('described.sourceLocation', value, null, Contribution.toSourceLocation)}
-                editor={SourcePicker}
-                onRevert={() => this.props.handleRevert('described.sourceLocation')}
-                validator
-                placeholder={'Source location'}
-              />
-            </Col>
-          </Row>
-          <Row className="no-gutters">
-            <Col md={3}>{this.renderLabel('Release')}</Col>
-            <Col md={9} className="definition__line">
-              <InlineEditor
-                extraClass={Contribution.classIfDifferent(definition, previewDefinition, 'described.releaseDate')}
-                readOnly={readOnly}
-                type="date"
-                initialValue={Contribution.printDate(
-                  Contribution.getOriginalValue(definition, 'described.releaseDate')
-                )}
-                value={Contribution.printDate(
-                  Contribution.getValue(definition, previewDefinition, 'described.releaseDate')
-                )}
-                onChange={value => onChange(`described.releaseDate`, value)}
-                onRevert={() => this.props.handleRevert('described.releaseDate')}
-                validator
-                placeholder={'YYYY-MM-DD'}
-              />
-            </Col>
-          </Row>
-        </Col>
-        <Col md={6}>
-          <Row className="no-gutters">
-            <Col md={3}>{this.renderLabel('Tools')}</Col>
-            <Col md={9} className="definition__line">
-              <p
-                className={`list-singleLine ${Contribution.classIfDifferent(
-                  definition,
-                  previewDefinition,
-                  'described.tools'
-                )}`}
-              >
-                {toolList.join(', ')}
-              </p>
-            </Col>
-          </Row>
-        </Col>
-      </Row>
-    )
-  }
-
-  renderPlaceholder(message) {
-    return (
-      <div className="placeholder-message inline section-body">
-        <span>{message}</span>
-      </div>
-    )
-  }
-
-  renderInnerData(value, name, type = 'json', actionButton = null) {
-    if (value.isFetching) return this.renderPlaceholder(`Loading the ${name}`)
-    if (value.error && value.error.state !== 404)
-      return this.renderPlaceholder(`There was a problem loading the ${name}`)
-    if (!value.isFetched) return this.renderPlaceholder('Search for some part of a component name to see details')
-    if (!value.item) return this.renderPlaceholder(`There are no ${name}`)
-    const options = {
-      selectOnLineNumbers: true
-    }
-    return (
-      <MonacoEditorWrapper
-        height="400"
-        language={type}
-        value={value.transformed}
-        options={options}
-        editorDidMount={this.editorDidMount}
-      />
-    )
-  }
-
-  renderHeader() {
-    const { definition, modalView, changes } = this.props
-    const { item } = definition
-    const scores = Definition.computeScores(item)
-    return (
-      <Row className="row-detail-header">
-        <Col md={8}>
-          <div className="detail-header">
-            <h2>
-              {item && item.coordinates.name}
-              &nbsp;&nbsp;
-              {scores && (
-                <span className="score-header">
-                  <img className="list-buttons" src={getBadgeUrl(scores.tool, scores.effective)} alt="score" />
-                </span>
-              )}
-            </h2>
-            <p>{item.coordinates.revision}</p>
-          </div>
-        </Col>
-        <Col md={4} className="text-right">
-          {!isEmpty(changes) &&
-            this.renderButtonWithTip(
-              <Button bsStyle="danger" onClick={() => this.props.handleRevert()}>
-                <i className="fas fa-undo" />
-                <span>&nbsp;Revert Changes</span>
-              </Button>,
-              'Revert all changes of the current definition'
-            )}{' '}
-          {modalView && (
-            <Button bsStyle="primary" disabled={isEmpty(changes)} onClick={this.props.handleSave}>
-              OK
-            </Button>
-          )}{' '}
-          {!modalView && this.props.renderContributeButton}{' '}
-          {modalView && <Button onClick={this.props.handleClose}>Cancel</Button>}
-        </Col>
-      </Row>
-    )
-  }
-
-  renderLicensed(rawDefinition) {
-    const { activeFacets, readOnly, onChange, previewDefinition } = this.props
-    // TODO: find a way of calling this method less frequently. It's relatively expensive.
-    const definition = Contribution.foldFacets(rawDefinition, activeFacets)
-    const { licensed } = definition
-    const totalFiles = get(licensed, 'files')
-    const unlicensed = get(licensed, 'discovered.unknown')
-    const unattributed = get(licensed, 'attribution.unknown')
-    const unlicensedPercent = totalFiles ? Contribution.getPercentage(unlicensed, totalFiles) : '-'
-    const unattributedPercent = totalFiles ? Contribution.getPercentage(unattributed, totalFiles) : '-'
-
-    return (
-      <Row>
-        <Col md={6}>
-          <Row className="no-gutters">
-            <Col md={3}>{this.renderLabel('Declared')}</Col>
-            <Col md={9} className="definition__line">
-              <InlineEditor
-                extraClass={Contribution.classIfDifferent(definition, previewDefinition, 'licensed.declared')}
-                readOnly={readOnly}
-                type="license"
-                initialValue={Contribution.getOriginalValue(definition, 'licensed.declared')}
-                value={Contribution.getValue(definition, previewDefinition, 'licensed.declared')}
-                onChange={value => onChange(`licensed.declared`, value)}
-                validator={true}
-                placeholder={'SPDX license'}
-                onRevert={() => this.props.handleRevert('licensed.declared')}
-              />
-            </Col>
-          </Row>
-          <Row className="no-gutters">
-            <Col md={3}>{this.renderLabel('Discovered')}</Col>
-            <Col md={9} className="definition__line">
-              {this.renderPopover(licensed, 'discovered.expressions', 'Discovered')}
-            </Col>
-          </Row>
-        </Col>
-        <Col md={6}>
-          <Row className="no-gutters">
-            <Col md={3}>{this.renderLabel('Attribution')}</Col>
-            <Col md={9} className="definition__line">
-              {this.renderPopover(licensed, 'attribution.parties', 'Attributions')}
-            </Col>
-          </Row>
-          <Row className="no-gutters">
-            <Col md={3}>{this.renderLabel('Files')}</Col>
-            <Col md={9} className="definition__line">
-              <p className="list-singleLine">
-                Total: <b>{totalFiles || '0'}</b>, Unlicensed:{' '}
-                <b>{isNaN(unlicensed) ? '-' : `${unlicensed} (${unlicensedPercent}%)`}</b>, Unattributed:{' '}
-                <b>{isNaN(unattributed) ? '-' : `${unattributed} (${unattributedPercent}%)`}</b>
-              </p>
-            </Col>
-          </Row>
-        </Col>
-      </Row>
-    )
-  }
-
-  renderPopover(licensed, key, title) {
-    const values = get(licensed, key, [])
-    if (!values) return null
-
-    return (
-      <OverlayTrigger
-        trigger="click"
-        placement="left"
-        rootClose
-        overlay={
-          <Popover title={title} id={title}>
-            <div className="popoverRenderer popoverRenderer_scrollY">
-              {values.map((a, index) => (
-                <div key={`${a}_${index}`} className="popoverRenderer__items">
-                  <div className="popoverRenderer__items__value">
-                    <span>{a}</span>
-                  </div>
-                </div>
-              ))}
-            </div>
-          </Popover>
-        }
-      >
-        <span className="popoverSpan">{values.join(', ')}</span>
-      </OverlayTrigger>
-    )
-  }
-
-  renderContributions() {
-    return (
-      <div>
-        {this.renderLabel('Curations')}
-        <p>No curations found for this component</p>
-      </div>
-    )
-  }
-
-  renderScore(domain) {
-    if (!domain) return null
-    return <img className="list-buttons" src={getBadgeUrl(domain.toolScore, domain.score)} alt="score" />
-  }
-
-  renderButtonWithTip(button, tip) {
-    const toolTip = <Tooltip id="tooltip">{tip}</Tooltip>
-    return (
-      <OverlayTrigger placement="top" overlay={toolTip}>
-        {button}
-      </OverlayTrigger>
-    )
-=======
     previewDefinition: PropTypes.object,
     curationSuggestions: PropTypes.object,
     getCurationData: PropTypes.func
->>>>>>> ab90d3c4
   }
 
   render() {
