// Copyright (c) Microsoft Corporation and others. Licensed under the MIT license.
// SPDX-License-Identifier: MIT

import React, { Component, Fragment } from 'react'
import { Row, Button, Col } from 'react-bootstrap'
import PropTypes from 'prop-types'
import cloneDeep from 'lodash/cloneDeep'
import find from 'lodash/find'
import get from 'lodash/get'
import { Section } from '../'
import FileList from '../FileList'
import FacetsEditor from '../FacetsEditor'
import Tooltip from 'antd/lib/tooltip'
import Contribution from '../../utils/contribution'
import DescribedSection from '../Navigation/Sections/DescribedSection'
import RawDataSection from '../Navigation/Sections/RawDataSection'
import HeaderSection from '../Navigation/Sections/HeaderSection'
import LabelRenderer from '../Navigation/Ui/LabelRenderer'
import LicensedSection from '../Navigation/Sections/LicensedSections'
import ButtonWithTooltip from '../Navigation/Ui/ButtonWithTooltip'
import CurationsSection from '../Navigation/Sections/CurationsSection'
import TitleWithScore from '../Navigation/Ui/TitleWithScore'
import { withResize } from '../../utils/WindowProvider'

class FullDetailComponent extends Component {
  static propTypes = {
    handleClose: PropTypes.func,
    handleSave: PropTypes.func,
    handleRevert: PropTypes.func,
    curations: PropTypes.object.isRequired,
    definition: PropTypes.object.isRequired,
    harvest: PropTypes.object.isRequired,
    modalView: PropTypes.bool.isRequired,
    readOnly: PropTypes.bool.isRequired,
    renderContributeButton: PropTypes.element,
    previewDefinition: PropTypes.object,
    getCurationData: PropTypes.func
  }

<<<<<<< HEAD
  /* eslint-disable react/jsx-no-comment-textnodes */
  globTooptipText() {
    return (
      <div>
        <p>
          Globbing patterns use common wildcard patterns to provide a partial path that can match zero or hundreds of
          files all at the same time.
        </p>
        <p>"?" matches a single character.</p>
        <p>"*" matches any number of characters within name.</p>
        For example:
        <br />
        // Match any file or folder starting with "foo"
        <br />
        <code>foo*</code>
        <br />
        // Match any file or folder starting with "foo" and ending with .txt
        <br />
        <code>foo*.txt</code>
        <br />
        // Match any file or folder ending with "foo"
        <br />
        <code>*foo</code>
        <br />
        // Match a/b/z but not a/b/c/z
        <br />
        <code>a/*/z</code>
        <br />
        // Match a/z and a/b/z and a/b/c/z
        <br />
        <code>a/**/z</code>
        <br />
        // Matches hat but not ham or h/t
        <br />
        <code>/h?t</code>
      </div>
    )
    /* eslint-enable react/jsx-no-comment-textnodes */
  }

  render() {
    const {
      definition,
      harvest,
      onChange,
      previewDefinition,
      readOnly,
      handleRevert,
      changes,
      getCurationData,
      curations,
      inspectedCuration
    } = this.props
=======
  renderFilesSection() {
    const { definition, onChange, previewDefinition, readOnly, handleRevert, changes } = this.props
    const entry = find(changes, (_, key) => key && key.startsWith('files'))
    const item = { ...definition.item }
    return (
      <Section
        name={
          <section>
            <span>Files</span>
            &nbsp;
            {!readOnly && (
              <ButtonWithTooltip tip="Revert all changes of all the definitions">
                <Button
                  bsSize="small"
                  bsStyle="danger"
                  onClick={() => handleRevert('files')}
                  disabled={entry === undefined}
                >
                  <i className="fas fa-undo" />
                  <span>&nbsp;Revert Changes</span>
                </Button>
              </ButtonWithTooltip>
            )}
          </section>
        }
        actionButton={
          get(item, 'described.urls.download') && (
            <Button bsStyle="primary" href={get(item, 'described.urls.download')}>
              <i className="fas fa-download" />
              <span>&nbsp;Download component</span>
            </Button>
          )
        }
      >
        <Row>
          <Col xs={11}>
            <FileList
              files={cloneDeep(item.files)}
              onChange={onChange}
              component={definition}
              previewDefinition={previewDefinition}
              readOnly={readOnly}
            />
          </Col>
        </Row>
      </Section>
    )
  }

  renderRawDataSection() {
    const { definition, harvest, getCurationData, inspectedCuration } = this.props
    const item = { ...definition.item }
    return (
      <Section name="Raw data">
        <Row>
          <Col xs={11} offset-md={1}>
            <RawDataSection
              definition={definition}
              item={item}
              getCurationData={getCurationData}
              inspectedCuration={inspectedCuration}
              harvest={harvest}
            />
          </Col>
        </Row>
      </Section>
    )
  }

  render() {
    const { curations, definition, harvest, onChange, previewDefinition, readOnly, handleRevert, isMobile } = this.props
>>>>>>> d1ac04a1
    if (!definition || !definition.item || !curations || !harvest) return null
    const filesOrFacetsHaveBeenChanged = find(
      changes,
      (_, key) => (key && key.startsWith('files')) || key.startsWith('described.facets')
    )
    const item = { ...definition.item }
    const image = Contribution.getImage(item)
    return (
      <div>
        {isMobile && (
          <Row className="row-detail-header">
            <Col xs={12} className="text-right">
              {this.props.renderContributeButton}
            </Col>
          </Row>
        )}
        <Row>
          <Col md={1} xs={2}>
            {image && <img className="list-image" src={image} alt="" />}
          </Col>
          <Col md={11} xs={10}>
            <HeaderSection {...this.props} />
          </Col>
        </Row>
        <Row>
          <Col xs={11} mdOffset={1}>
            <Section name={<TitleWithScore title={'Described'} domain={item.described} />}>
              <Fragment>
                <DescribedSection rawDefinition={item} {...this.props} />
                <Row className="mt-3">
                  <Col md={6}>
                    <Row>
                      <Col md={3}>
                        <LabelRenderer text="Facets" />
                      </Col>
                      <Col md={9}>
                        {/* using minimatch package in service */}
                        <Tooltip title={this.globTooptipText()} overlayStyle={{ width: '800px' }}>
                          <i className="fas fa-info-circle" />
                        </Tooltip>
                      </Col>
                    </Row>
                    <FacetsEditor
                      definition={item}
                      onChange={onChange}
                      previewDefinition={previewDefinition}
                      readOnly={readOnly}
                      onRevert={handleRevert}
                    />
                  </Col>
                  <Col md={6}>
                    <CurationsSection curations={curations} />
                  </Col>
                </Row>
              </Fragment>
            </Section>
            <Section name={<TitleWithScore title={'Licensed'} domain={item.licensed} />}>
              <LicensedSection rawDefinition={item} {...this.props} />
            </Section>
<<<<<<< HEAD
            <Section
              name={
                <section>
                  <span>Files</span>
                  &nbsp;
                  {!readOnly && (
                    <ButtonWithTooltip tip="Revert all file and facet changes on this definitions">
                      <Button
                        data-test-id="revert-files-and-facets"
                        bsSize="small"
                        bsStyle="danger"
                        onClick={() => {
                          handleRevert('files')
                          handleRevert('described.facets')
                        }}
                        disabled={!filesOrFacetsHaveBeenChanged}
                      >
                        <i className="fas fa-undo" />
                        <span>&nbsp;Revert Changes</span>
                      </Button>
                    </ButtonWithTooltip>
                  )}
                </section>
              }
              actionButton={
                get(item, 'described.urls.download') && (
                  <Button bsStyle="primary" href={get(item, 'described.urls.download')}>
                    <i className="fas fa-download" />
                    <span>&nbsp;Download component</span>
                  </Button>
                )
              }
            >
              <Row>
                <Col md={12}>
                  <FileList
                    files={cloneDeep(item.files)}
                    onChange={onChange}
                    component={definition}
                    previewDefinition={previewDefinition}
                    readOnly={readOnly}
                  />
                </Col>
              </Row>
            </Section>
            <Section name="Raw data">
              <Row>
                <Col md={12}>
                  <RawDataSection
                    curations={curations}
                    definition={definition}
                    item={item}
                    getCurationData={getCurationData}
                    inspectedCuration={inspectedCuration}
                    harvest={harvest}
                  />
                </Col>
              </Row>
            </Section>
=======
            {!isMobile && this.renderFilesSection()}
            {!isMobile && this.renderRawDataSection()}
>>>>>>> d1ac04a1
          </Col>
        </Row>
      </div>
    )
  }
}

export default withResize(FullDetailComponent)<|MERGE_RESOLUTION|>--- conflicted
+++ resolved
@@ -37,7 +37,6 @@
     getCurationData: PropTypes.func
   }
 
-<<<<<<< HEAD
   /* eslint-disable react/jsx-no-comment-textnodes */
   globTooptipText() {
     return (
@@ -78,24 +77,14 @@
     /* eslint-enable react/jsx-no-comment-textnodes */
   }
 
-  render() {
-    const {
-      definition,
-      harvest,
-      onChange,
-      previewDefinition,
-      readOnly,
-      handleRevert,
-      changes,
-      getCurationData,
-      curations,
-      inspectedCuration
-    } = this.props
-=======
   renderFilesSection() {
     const { definition, onChange, previewDefinition, readOnly, handleRevert, changes } = this.props
     const entry = find(changes, (_, key) => key && key.startsWith('files'))
     const item = { ...definition.item }
+    const filesOrFacetsHaveBeenChanged = find(
+      changes,
+      (_, key) => (key && key.startsWith('files')) || key.startsWith('described.facets')
+    )
     return (
       <Section
         name={
@@ -103,12 +92,16 @@
             <span>Files</span>
             &nbsp;
             {!readOnly && (
-              <ButtonWithTooltip tip="Revert all changes of all the definitions">
+              <ButtonWithTooltip tip="Revert all file and facet changes on this definitions">
                 <Button
+                  data-test-id="revert-files-and-facets"
                   bsSize="small"
                   bsStyle="danger"
-                  onClick={() => handleRevert('files')}
-                  disabled={entry === undefined}
+                  onClick={() => {
+                    handleRevert('files')
+                    handleRevert('described.facets')
+                  }}
+                  disabled={!filesOrFacetsHaveBeenChanged}
                 >
                   <i className="fas fa-undo" />
                   <span>&nbsp;Revert Changes</span>
@@ -162,13 +155,20 @@
   }
 
   render() {
-    const { curations, definition, harvest, onChange, previewDefinition, readOnly, handleRevert, isMobile } = this.props
->>>>>>> d1ac04a1
+    const {
+      definition,
+      harvest,
+      onChange,
+      previewDefinition,
+      readOnly,
+      handleRevert,
+      changes,
+      getCurationData,
+      curations,
+      inspectedCuration,
+      isMobile
+    } = this.props
     if (!definition || !definition.item || !curations || !harvest) return null
-    const filesOrFacetsHaveBeenChanged = find(
-      changes,
-      (_, key) => (key && key.startsWith('files')) || key.startsWith('described.facets')
-    )
     const item = { ...definition.item }
     const image = Contribution.getImage(item)
     return (
@@ -223,70 +223,8 @@
             <Section name={<TitleWithScore title={'Licensed'} domain={item.licensed} />}>
               <LicensedSection rawDefinition={item} {...this.props} />
             </Section>
-<<<<<<< HEAD
-            <Section
-              name={
-                <section>
-                  <span>Files</span>
-                  &nbsp;
-                  {!readOnly && (
-                    <ButtonWithTooltip tip="Revert all file and facet changes on this definitions">
-                      <Button
-                        data-test-id="revert-files-and-facets"
-                        bsSize="small"
-                        bsStyle="danger"
-                        onClick={() => {
-                          handleRevert('files')
-                          handleRevert('described.facets')
-                        }}
-                        disabled={!filesOrFacetsHaveBeenChanged}
-                      >
-                        <i className="fas fa-undo" />
-                        <span>&nbsp;Revert Changes</span>
-                      </Button>
-                    </ButtonWithTooltip>
-                  )}
-                </section>
-              }
-              actionButton={
-                get(item, 'described.urls.download') && (
-                  <Button bsStyle="primary" href={get(item, 'described.urls.download')}>
-                    <i className="fas fa-download" />
-                    <span>&nbsp;Download component</span>
-                  </Button>
-                )
-              }
-            >
-              <Row>
-                <Col md={12}>
-                  <FileList
-                    files={cloneDeep(item.files)}
-                    onChange={onChange}
-                    component={definition}
-                    previewDefinition={previewDefinition}
-                    readOnly={readOnly}
-                  />
-                </Col>
-              </Row>
-            </Section>
-            <Section name="Raw data">
-              <Row>
-                <Col md={12}>
-                  <RawDataSection
-                    curations={curations}
-                    definition={definition}
-                    item={item}
-                    getCurationData={getCurationData}
-                    inspectedCuration={inspectedCuration}
-                    harvest={harvest}
-                  />
-                </Col>
-              </Row>
-            </Section>
-=======
             {!isMobile && this.renderFilesSection()}
             {!isMobile && this.renderRawDataSection()}
->>>>>>> d1ac04a1
           </Col>
         </Row>
       </div>
