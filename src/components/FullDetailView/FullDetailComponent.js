--- conflicted
+++ resolved
@@ -58,13 +58,9 @@
                 value={Contribution.printCoordinates(
                   Contribution.getValue(definition, previewDefinition, 'described.sourceLocation')
                 )}
-<<<<<<< HEAD
                 onChange={value => onChange(`described.sourceLocation`, value, null, Contribution.validateAndCleanCoordinates)}
                 editor={SourcePicker}
-=======
-                onChange={value => onChange(`described.sourceLocation`, value, null, Contribution.parseCoordinates)}
                 onRevert={() => this.props.handleRevert('described.sourceLocation')}
->>>>>>> 16d66276
                 validator
                 placeholder={'Source location'}
               />
