--- conflicted
+++ resolved
@@ -36,65 +36,12 @@
     </p>
   )
 
-<<<<<<< HEAD
   renderPanel(rawDefinition) {
     const { activeFacets, readOnly, onChange, previewDefinition } = this.props
 
     // TODO: find a way of calling this method less frequently. It's relatively expensive.
     const definition = Contribution.foldFacets(rawDefinition, activeFacets)
 
-=======
-  renderWithToolTipIfDifferent(field, content, placement = 'right', transform = x => x) {
-    const toolTip = (
-      <Tooltip id={`tooltip-${field}`} className="definition__tooltip">
-        Original: {transform(get(this.props.otherDefinition, field))}
-      </Tooltip>
-    )
-    return this.ifDifferent(
-      field,
-      <OverlayTrigger placement={placement} overlay={toolTip}>
-        <span className="definition__overlay-hover-catcher">{content}</span>
-      </OverlayTrigger>,
-      content
-    )
-  }
-
-  ifDifferent(field, then_, else_) {
-    return this.props.otherDefinition && !isEqual(get(this.props.otherDefinition, field), this.getOriginalValue(field))
-      ? then_
-      : else_
-  }
-
-  classIfDifferent = field => this.ifDifferent(field, this.props.classOnDifference, '')
-
-  getOriginalValue = field => get(this.props.definition.item, field)
-
-  getValue = field => this.getOriginalValue(field)
-
-  fieldChange(field, equality = isEqual, transform = a => a) {
-    const { onChange, component } = this.props
-    return value => {
-      const proposedValue = transform(value)
-      const isChanged = !equality(proposedValue, this.getOriginalValue(field))
-      const newChanges = { ...component.changes }
-      if (isChanged) newChanges[field] = proposedValue
-      else delete newChanges[field]
-      onChange && onChange(component, newChanges)
-    }
-  }
-
-  printCoordinates(value) {
-    return value ? `${value.url}/commit/${value.revision}` : null
-  }
-
-  printDate = value => (!value ? null : moment(value).format('YYYY-MM-DD'))
-
-  printArray = value => (!value ? null : value.join(', '))
-
-  renderPanel(rawDefinition) {
-    // TODO: find a way of calling this method less frequently. It's relatively expensive.
-    const definition = this.foldFacets(rawDefinition, this.props.activeFacets)
->>>>>>> 0def97cc
     const { licensed, described } = definition
 
     const previewFacets = Contribution.getValue(rawDefinition, previewDefinition, 'described.facets')
@@ -115,7 +62,6 @@
           <Row className="no-gutters">
             <Col md={2}>{this.renderLabel('Declared')}</Col>
             <Col md={10} className="definition__line">
-<<<<<<< HEAD
               <InlineEditor
                 extraClass={Contribution.classIfDifferent(definition, previewDefinition, 'licensed.declared')}
                 readOnly={readOnly}
@@ -126,27 +72,11 @@
                 validator={true}
                 placeholder={'SPDX license'}
               />
-=======
-              {this.renderWithToolTipIfDifferent(
-                'licensed.declared',
-                <InlineEditor
-                  extraClass={this.classIfDifferent('licensed.declared')}
-                  readOnly
-                  type="license"
-                  initialValue={this.getOriginalValue('licensed.declared')}
-                  value={this.getValue('licensed.declared')}
-                  onChange={this.fieldChange('licensed.declared')}
-                  validator
-                  placeholder={'SPDX license'}
-                />
-              )}
->>>>>>> 0def97cc
             </Col>
           </Row>
           <Row className="no-gutters">
             <Col md={2}>{this.renderLabel('Source')}</Col>
             <Col md={10} className="definition__line">
-<<<<<<< HEAD
               <InlineEditor
                 extraClass={Contribution.classIfDifferent(definition, previewDefinition, 'described.sourceLocation')}
                 readOnly={readOnly}
@@ -161,29 +91,11 @@
                 validator
                 placeholder={'Source location'}
               />
-=======
-              {this.renderWithToolTipIfDifferent(
-                'described.sourceLocation',
-                <InlineEditor
-                  extraClass={this.classIfDifferent('described.sourceLocation')}
-                  readOnly
-                  type="text"
-                  initialValue={this.printCoordinates(this.getOriginalValue('described.sourceLocation'))}
-                  value={this.printCoordinates(this.getValue('described.sourceLocation'))}
-                  onChange={this.fieldChange('described.sourceLocation', isEqual, this.parseCoordinates)}
-                  validator
-                  placeholder={'Source location'}
-                />,
-                'right',
-                this.printCoordinates
-              )}
->>>>>>> 0def97cc
             </Col>
           </Row>
           <Row className="no-gutters">
             <Col md={2}>{this.renderLabel('Release')}</Col>
             <Col md={10} className="definition__line">
-<<<<<<< HEAD
               <InlineEditor
                 extraClass={Contribution.classIfDifferent(definition, previewDefinition, 'described.releaseDate')}
                 readOnly={readOnly}
@@ -198,44 +110,12 @@
                 validator
                 placeholder={'YYYY-MM-DD'}
               />
-=======
-              {this.renderWithToolTipIfDifferent(
-                'described.releaseDate',
-                <InlineEditor
-                  extraClass={this.classIfDifferent('described.releaseDate')}
-                  readOnly
-                  type="date"
-                  initialValue={this.printDate(this.getOriginalValue('described.releaseDate'))}
-                  value={this.printDate(this.getValue('described.releaseDate'))}
-                  onChange={this.fieldChange('described.releaseDate')}
-                  validator
-                  placeholder={'YYYY-MM-DD'}
-                />
-              )}
->>>>>>> 0def97cc
             </Col>
           </Row>
           <Row className="no-gutters">
             <Col md={2}>{this.renderLabel('Facets')}</Col>
             <Col md={10} className="definition__line">
-<<<<<<< HEAD
-              <span
-              // className={`list-singleLine ${Contribution.classIfDifferent(
-              //   definition,
-              //   previewDefinition,
-              //   'described.facets'
-              // )}`}
-              >
-                {facets && facets.map((facet, i) => <Tag key={i}>{facet}</Tag>)}
-              </span>
-=======
-              {this.renderWithToolTipIfDifferent(
-                'described.facets',
-                <p className={`list-singleLine ${this.classIfDifferent('described.facets')}`}>
-                  {this.printArray(initialFacets)}
-                </p>
-              )}
->>>>>>> 0def97cc
+              <span>{facets && facets.map((facet, i) => <Tag key={i}>{facet}</Tag>)}</span>
             </Col>
           </Row>
         </Col>
