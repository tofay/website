// Copyright (c) Microsoft Corporation and others. Licensed under the MIT license.
// SPDX-License-Identifier: MIT

import React from 'react'
import { bindActionCreators } from 'redux'
import { connect } from 'react-redux'
import omitBy from 'lodash/omitBy'
import isEmpty from 'lodash/isEmpty'
import cloneDeep from 'lodash/cloneDeep'
import PropTypes from 'prop-types'
import notification from 'antd/lib/notification'
import 'antd/dist/antd.css'
import {
  uiInspectGetDefinition,
  uiInspectGetCuration,
  uiInspectGetHarvested,
  uiNavigation,
  uiCurateGetDefinitionPreview,
  uiCurateResetDefinitionPreview,
  uiGetCurationsList,
  uiRevertDefinition,
<<<<<<< HEAD
  uiApplyCurationSuggestion
=======
  uiApplyCurationSuggestion,
  uiGetCurationData
>>>>>>> b7805c14
} from '../../actions/ui'
import { curateAction } from '../../actions/curationActions'
import { login } from '../../actions/sessionActions'
import { ROUTE_DEFINITIONS } from '../../utils/routingConstants'
import Contribution from '../../utils/contribution'
import Definition from '../../utils/definition'
import Auth from '../../utils/auth'
<<<<<<< HEAD
import NotificationButtons from '../NotificationButtons'
=======
import NotificationButtons from '../Navigation/Ui/NotificationButtons'
>>>>>>> b7805c14
import { AbstractFullDetailsView } from './AbstractFullDetailsView'

export class FullDetailPage extends AbstractFullDetailsView {
  static defaultProps = {
    readOnly: false
  }

  constructor(props) {
    super(props)
    this.state = {
      changes: {},
      appliedSuggestions: [],
      sequence: 0
    }
    this.handleNewSpec = this.handleNewSpec.bind(this)
    this.doContribute = this.doContribute.bind(this)
    this.handleLogin = this.handleLogin.bind(this)
    this.doPromptContribute = this.doPromptContribute.bind(this)
    this.handleSave = this.handleSave.bind(this)
    this.handleClose = this.handleClose.bind(this)
    this.handleRevert = this.handleRevert.bind(this)
    this.onChange = this.onChange.bind(this)
    this.close = this.close.bind(this)
    this.applyCurationSuggestion = this.applyCurationSuggestion.bind(this)
<<<<<<< HEAD
=======
    this.getCurationData = this.getCurationData.bind(this)
>>>>>>> b7805c14
    this.contributeModal = React.createRef()
  }

  static propTypes = {
    // Define if the visualization should be as a Modal or as a Page
    modalView: PropTypes.bool,
    // To be used together with `modalView` property: if true, set the Modal as visible
    visible: PropTypes.bool,
    // Callback function callable when data needs to be saved
    onSave: PropTypes.func,
    // Callback function callable when the modal has been closed
    onClose: PropTypes.func,
    // If `modalView` is set to true, than path MUST be passed, otherwise it will be catched from the URL
    path: PropTypes.string,
    readOnly: PropTypes.bool
  }

  componentDidMount() {
    const { uiNavigation, component } = this.props
    if (component.changes) {
      this.setState({ changes: component.changes }, () => this.handleNewSpec(component))
    } else {
      this.handleNewSpec(component)
    }
    uiNavigation({ to: ROUTE_DEFINITIONS })
  }

  // Get the data for the current definition
  handleNewSpec(component) {
    const {
      token,
      uiInspectGetDefinition,
      uiInspectGetCuration,
      uiInspectGetHarvested,
      uiGetCurationsList
    } = this.props
    if (!component) return
    uiInspectGetDefinition(token, component)
    uiInspectGetCuration(token, component)
    uiInspectGetHarvested(token, component)
<<<<<<< HEAD
    uiGetCurationsList(token, component)
=======
    //uiGetCurationsList(token, component)
>>>>>>> b7805c14
    this.previewDefinition(component)
  }

  /**
   * Dispatch the action to save a contribution
   * @param  {} constributionInfo object that describes the contribution
   */
  doContribute(constributionInfo) {
    const { token, component, curateAction } = this.props
    const { changes } = this.state
    const patches = Contribution.buildContributeSpec([], component, changes)
    const spec = { constributionInfo, patches }
    curateAction(token, spec)
  }

  // Action that calls the remote API that return a preview of the definition
  previewDefinition(nextComponent) {
    const { token, component, uiCurateGetDefinitionPreview, uiCurateResetDefinitionPreview } = this.props
    const { changes } = this.state
    if (
      (!component || isEmpty(component.changes)) &&
      (!nextComponent || isEmpty(nextComponent.changes)) &&
      isEmpty(changes)
    )
      return uiCurateResetDefinitionPreview()
    const previewComponent = nextComponent ? nextComponent : component
    const patches = Contribution.buildPatch([], previewComponent, changes)
    !isEmpty(patches)
      ? uiCurateGetDefinitionPreview(token, previewComponent, patches)
      : uiCurateResetDefinitionPreview()
  }

  // Shows the Modal to save a Contribution
  doPromptContribute() {
    const { changes } = this.state
    if (isEmpty(changes)) return
    this.contributeModal.current.open()
  }

  handleSave() {
    const { onSave, component, uiCurateResetDefinitionPreview } = this.props
    const { changes } = this.state
    const newComponent = { ...component, changes }
    this.setState({ changes: {} }, () => {
      uiCurateResetDefinitionPreview()
      onSave && onSave(component, newComponent)
    })
  }

  handleClose() {
    const { onClose } = this.props
    const { changes } = this.state
    if (isEmpty(changes)) return onClose()
    const key = `open${Date.now()}`
    notification.open({
      message: 'Unsaved Changes',
      description:
        'Some information have been changed and are currently unsaved. Are you sure to continue without saving?',
      btn: (
        <NotificationButtons
          onClick={() => {
            this.close()
            notification.close(key)
          }}
          onClose={() => notification.close(key)}
          confirmText="Confirm"
          dismissText="Dismiss Notification"
        />
      ),
      key,
      onClose: notification.close(key),
      duration: 0
    })
  }

  handleRevert(value) {
    const { uiCurateResetDefinitionPreview } = this.props
    const { changes } = this.state
    if (isEmpty(changes)) return
    if (value) {
      const revertedChanges = omitBy(changes, (_, index) => index.startsWith(value))
      this.setState({ changes: revertedChanges, sequence: this.state.sequence + 1 }, () => this.previewDefinition())
      return
    }
    const key = `open${Date.now()}`
    notification.open({
      message: 'Confirm Revert?',
      description: 'Are you sure to revert all the unsaved changes from the current definition?',
      btn: (
        <NotificationButtons
          onClick={() =>
            this.setState({ changes: {} }, () => {
              uiCurateResetDefinitionPreview()
              notification.close(key)
            })
          }
          onClose={() => notification.close(key)}
          confirmText="Confirm"
          dismissText="Dismiss Notification"
        />
      ),
      key,
      onClose: notification.close(key),
      duration: 0
    })
  }

  handleSuggestions() {
    const key = `open${Date.now()}`
    notification.open({
      description:
        'Another version of this defition has some recently updated data. \n \n Take a look at them and decide if to keep each data or discard it.',
      key,
      onClose: notification.close(key),
      duration: 0
    })
  }

  close() {
    const { uiCurateResetDefinitionPreview, onClose } = this.props
    this.setState({ changes: {} }, () => {
      uiCurateResetDefinitionPreview()
      onClose()
    })
  }

  // Function called when a data has been changed
  onChange(item, value, type, transform) {
    const { component } = this.props
    const { changes } = this.state
    this.setState({ changes: Contribution.applyChanges(component, changes, item, value, type, transform) }, () =>
      this.previewDefinition()
    )
  }

  handleLogin(e) {
    e.preventDefault()
    Auth.doLogin((token, permissions, username) => {
      this.props.login(token, permissions, username)
    })
  }

  applyCurationSuggestion(suggestion) {
    const { appliedSuggestions } = this.state
    appliedSuggestions.push(suggestion)
    this.setState({ appliedSuggestions })
<<<<<<< HEAD
=======
  }

  getCurationData(prNumber) {
    const { uiGetCurationData, component, token } = this.props
    uiGetCurationData(token, component, prNumber)
>>>>>>> b7805c14
  }
}

function mapStateToProps(state, props) {
  const { currentDefinition } = props

  const path = Definition.getPathFromUrl(props)
  const component = props.component || Definition.getDefinitionEntity(path)
  const curation = state.ui.inspect.curation && cloneDeep(state.ui.inspect.curation)
  const latestCuration = state.ui.inspect.latestCuration && cloneDeep(state.ui.inspect.latestCuration)

  let previewDefinition, definition

  if (currentDefinition && currentDefinition.otherDefinition) {
    previewDefinition = Contribution.getChangesFromPreview(currentDefinition.otherDefinition, currentDefinition)
    definition = { item: currentDefinition.otherDefinition }
  } else {
    previewDefinition = Definition.getDefinitionPreview(state)
    definition = state.ui.inspect.definition && cloneDeep(state.ui.inspect.definition)
  }

  return {
    path,
    component,
    filterValue: state.ui.inspect.filter && cloneDeep(state.ui.inspect.filter),
    token: state.session.token,
    session: state.session,
    definition,
    curation,
    harvest: state.ui.inspect.harvested && cloneDeep(state.ui.inspect.harvested),
    previewDefinition,
<<<<<<< HEAD
    latestCuration
=======
    latestCuration: state.ui.inspect.latestCuration && cloneDeep(state.ui.inspect.latestCuration),
    inspectedCuration: state.ui.inspect.inspectedCuration && cloneDeep(state.ui.inspect.inspectedCuration)
>>>>>>> b7805c14
  }
}

function mapDispatchToProps(dispatch) {
  return bindActionCreators(
    {
      login,
      uiInspectGetDefinition,
      uiInspectGetCuration,
      uiInspectGetHarvested,
      uiGetCurationsList,
      uiNavigation,
      curateAction,
      uiCurateGetDefinitionPreview,
      uiCurateResetDefinitionPreview,
      uiRevertDefinition,
<<<<<<< HEAD
      uiApplyCurationSuggestion
=======
      uiApplyCurationSuggestion,
      uiGetCurationData
>>>>>>> b7805c14
    },
    dispatch
  )
}

export default connect(
  mapStateToProps,
  mapDispatchToProps
)(FullDetailPage)<|MERGE_RESOLUTION|>--- conflicted
+++ resolved
@@ -19,12 +19,8 @@
   uiCurateResetDefinitionPreview,
   uiGetCurationsList,
   uiRevertDefinition,
-<<<<<<< HEAD
-  uiApplyCurationSuggestion
-=======
   uiApplyCurationSuggestion,
   uiGetCurationData
->>>>>>> b7805c14
 } from '../../actions/ui'
 import { curateAction } from '../../actions/curationActions'
 import { login } from '../../actions/sessionActions'
@@ -32,11 +28,7 @@
 import Contribution from '../../utils/contribution'
 import Definition from '../../utils/definition'
 import Auth from '../../utils/auth'
-<<<<<<< HEAD
-import NotificationButtons from '../NotificationButtons'
-=======
 import NotificationButtons from '../Navigation/Ui/NotificationButtons'
->>>>>>> b7805c14
 import { AbstractFullDetailsView } from './AbstractFullDetailsView'
 
 export class FullDetailPage extends AbstractFullDetailsView {
@@ -61,10 +53,7 @@
     this.onChange = this.onChange.bind(this)
     this.close = this.close.bind(this)
     this.applyCurationSuggestion = this.applyCurationSuggestion.bind(this)
-<<<<<<< HEAD
-=======
     this.getCurationData = this.getCurationData.bind(this)
->>>>>>> b7805c14
     this.contributeModal = React.createRef()
   }
 
@@ -105,11 +94,7 @@
     uiInspectGetDefinition(token, component)
     uiInspectGetCuration(token, component)
     uiInspectGetHarvested(token, component)
-<<<<<<< HEAD
-    uiGetCurationsList(token, component)
-=======
     //uiGetCurationsList(token, component)
->>>>>>> b7805c14
     this.previewDefinition(component)
   }
 
@@ -256,14 +241,11 @@
     const { appliedSuggestions } = this.state
     appliedSuggestions.push(suggestion)
     this.setState({ appliedSuggestions })
-<<<<<<< HEAD
-=======
   }
 
   getCurationData(prNumber) {
     const { uiGetCurationData, component, token } = this.props
     uiGetCurationData(token, component, prNumber)
->>>>>>> b7805c14
   }
 }
 
@@ -295,12 +277,8 @@
     curation,
     harvest: state.ui.inspect.harvested && cloneDeep(state.ui.inspect.harvested),
     previewDefinition,
-<<<<<<< HEAD
-    latestCuration
-=======
     latestCuration: state.ui.inspect.latestCuration && cloneDeep(state.ui.inspect.latestCuration),
     inspectedCuration: state.ui.inspect.inspectedCuration && cloneDeep(state.ui.inspect.inspectedCuration)
->>>>>>> b7805c14
   }
 }
 
@@ -317,12 +295,8 @@
       uiCurateGetDefinitionPreview,
       uiCurateResetDefinitionPreview,
       uiRevertDefinition,
-<<<<<<< HEAD
-      uiApplyCurationSuggestion
-=======
       uiApplyCurationSuggestion,
       uiGetCurationData
->>>>>>> b7805c14
     },
     dispatch
   )
