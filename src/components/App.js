--- conflicted
+++ resolved
@@ -10,19 +10,12 @@
     const { children } = this.props
     return (
       <div className="App">
-<<<<<<< HEAD
         <WindowProvider>
           <Header />
-          <main className="App-content">{children}</main>
+          <main className="App-content flex-grow">{children}</main>
           <Footer />
           <NotificationList />
         </WindowProvider>
-=======
-        <Header />
-        <main className="App-content flex-grow">{children}</main>
-        <Footer />
-        <NotificationList />
->>>>>>> eb82e4af
       </div>
     )
   }
