--- conflicted
+++ resolved
@@ -10,14 +10,10 @@
 // Shared methods appliable to License Picker
 export default class LicensePickerUtils {
   static parseLicense(license) {
-<<<<<<< HEAD
     return license &&
-      !['NONE', 'NOASSERTION'].includes(license) &&
+      !['NONE', 'NOASSERTION', 'PRESENCE OF', 'ABSENCE OF'].includes(license) &&
       !license.includes('NOASSERTION') &&
       !license.includes('NONE')
-=======
-    return license && !['NONE', 'NOASSERTION', 'PRESENCE OF', 'ABSENCE OF'].includes(license)
->>>>>>> f0b138d2
       ? parse(license)
       : { license }
   }
