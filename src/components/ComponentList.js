// Copyright (c) Microsoft Corporation and others. Licensed under the MIT license.
// SPDX-License-Identifier: MIT

import React from 'react'
import PropTypes from 'prop-types'
import { RowEntityList, CopyUrlButton, DefinitionEntry } from './'
import { Button, OverlayTrigger, Tooltip, ButtonGroup } from 'react-bootstrap'
import { get } from 'lodash'
import EntitySpec from '../utils/entitySpec'
import { getBadgeUrl } from '../api/clearlyDefined'
import { ROUTE_INSPECT } from '../utils/routingConstants'

export default class ComponentList extends React.Component {
  static propTypes = {
    list: PropTypes.object.isRequired,
    listHeight: PropTypes.number,
    loadMoreRows: PropTypes.func,
    onRemove: PropTypes.func,
    onAddComponent: PropTypes.func,
    onChange: PropTypes.func,
    onCurate: PropTypes.func,
    onInspect: PropTypes.func,
    noRowsRenderer: PropTypes.func,
    fetchingRenderer: PropTypes.func,
    renderFilterBar: PropTypes.func,
    definitions: PropTypes.object,
    githubToken: PropTypes.string,
    counter: PropTypes.number
  }

  static defaultProps = {
    loadMoreRows: () => {}
  }

  constructor(props) {
    super(props)
    this.state = { contentSeq: 0, sortOrder: null, changes: {} }
    this.renderRow = this.renderRow.bind(this)
    this.renderButtons = props.renderButtons || this.renderButtons.bind(this)
    this.rowHeight = this.rowHeight.bind(this)
    this.onEntryChange = this.onEntryChange.bind(this)
  }

  componentWillReceiveProps(newProps) {
    if (newProps.definitions.sequence !== this.props.definitions.sequence) this.incrementSequence()
<<<<<<< HEAD
=======
    if (newProps.activeFacets !== this.props.activeFacets) this.incrementSequence()
>>>>>>> e6842dd8
    if (newProps.counter !== this.props.counter) this.incrementSequence()
  }

  getDefinition(component) {
    return this.props.definitions.entries[EntitySpec.fromCoordinates(component).toPath()]
  }

  removeComponent(component, event) {
    event.stopPropagation()
    const { onRemove } = this.props
    onRemove && onRemove(component)
  }

  inspectComponent(component, event) {
    event.stopPropagation()
    const action = this.props.onInspect
    action && action(component)
  }

  curateComponent(component, event) {
    event.stopPropagation()
    const action = this.props.onCurate
    action && action(component)
  }

  addSourceForComponent(component, event) {
    event.stopPropagation()
    const definition = this.getDefinition(component)
    const sourceLocation = get(definition, 'described.sourceLocation')
    const sourceEntity = sourceLocation && EntitySpec.fromSourceCoordinates(sourceLocation)
    const action = this.props.onAddComponent
    action && sourceEntity && action(sourceEntity, component)
  }

  onEntryChange(component, changes) {
    const { onChange } = this.props
    const newComponent = { ...component, changes }
    onChange && onChange(component, newComponent)
    this.incrementSequence()
  }

  incrementSequence() {
    this.setState({ ...this.state, contentSeq: this.state.contentSeq + 1 })
  }

  rowHeight({ index }) {
    const component = this.props.list.list[index]
    return component.expanded ? 150 : 50
  }

  renderButtonWithTip(button, tip) {
    const toolTip = <Tooltip id="tooltip">{tip}</Tooltip>
    return (
      <OverlayTrigger placement="top" overlay={toolTip}>
        {button}
      </OverlayTrigger>
    )
  }

  isSourceComponent(component) {
    return ['github', 'sourcearchive'].includes(component.provider)
  }

  renderButtons(definition) {
    const component = EntitySpec.fromCoordinates(definition.coordinates)
    const isSourceComponent = this.isSourceComponent(component)
    return (
      <div className="list-activity-area">
        {/* <img className='list-buttons' width='45px' src={two} alt='score'/> */}
        <img className="list-buttons" src={getBadgeUrl(component)} alt="score" />
        <ButtonGroup>
          {!isSourceComponent && (
            <Button className="list-hybrid-button" onClick={this.addSourceForComponent.bind(this, component)}>
              <i className="fas fa-plus" />
              <span>&nbsp;Add source</span>
            </Button>
          )}
          {this.renderButtonWithTip(
            <Button className="list-fa-button" onClick={this.curateComponent.bind(this, component)}>
              <i className="fas fa-edit" />
            </Button>,
            'Curate this definition'
          )}
          {this.renderButtonWithTip(
            <Button className="list-fa-button" onClick={this.inspectComponent.bind(this, component)}>
              <i className="fas fa-search" />
            </Button>,
            'Dig into this definition'
          )}
          <CopyUrlButton route={ROUTE_INSPECT} path={component.toPath()} bsStyle="default" className="list-fa-button" />
        </ButtonGroup>
        <i className="fas fa-times list-remove" onClick={this.removeComponent.bind(this, component)} />
        &nbsp;&nbsp;
        <input type="checkbox" className="list-buttons" onClick={event => this.toggleSelected(component, event)} />
      </div>
    )
  }

  toggleExpanded(component) {
    const { onChange } = this.props
    onChange && onChange(component, { ...component, expanded: !component.expanded })
    this.incrementSequence()
  }

  toggleSelected(component, event) {
    event.stopPropagation()
    const { onChange } = this.props
    onChange && onChange(component, { ...component, selected: !component.selected })
    this.incrementSequence()
  }

  renderRow({ index, key, style }, toggleExpanded = null, showExpanded = false) {
    const { list } = this.props
    const component = list.list[index]
    let definition = this.getDefinition(component)
    definition = definition || { coordinates: component }
    return (
      <div key={key} style={style}>
        <DefinitionEntry
          onClick={() => this.toggleExpanded(component)}
          definition={definition}
          component={component}
          onChange={this.onEntryChange}
          renderButtons={this.renderButtons}
        />
      </div>
    )
  }

  render() {
    const { loadMoreRows, listHeight, noRowsRenderer, list, fetchingRenderer, renderFilterBar } = this.props
    const { sortOrder, contentSeq } = this.state
    return (
      <div>
        {renderFilterBar()}
        <RowEntityList
          list={list}
          loadMoreRows={loadMoreRows}
          listHeight={listHeight}
          rowRenderer={this.renderRow}
          rowHeight={this.rowHeight}
          noRowsRenderer={noRowsRenderer}
          fetchingRenderer={fetchingRenderer}
          sortOrder={sortOrder}
          contentSeq={contentSeq}
        />
      </div>
    )
  }
}<|MERGE_RESOLUTION|>--- conflicted
+++ resolved
@@ -43,10 +43,6 @@
 
   componentWillReceiveProps(newProps) {
     if (newProps.definitions.sequence !== this.props.definitions.sequence) this.incrementSequence()
-<<<<<<< HEAD
-=======
-    if (newProps.activeFacets !== this.props.activeFacets) this.incrementSequence()
->>>>>>> e6842dd8
     if (newProps.counter !== this.props.counter) this.incrementSequence()
   }
 
