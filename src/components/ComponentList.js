--- conflicted
+++ resolved
@@ -43,10 +43,6 @@
 
   componentWillReceiveProps(newProps) {
     if (newProps.definitions.sequence !== this.props.definitions.sequence) this.incrementSequence()
-<<<<<<< HEAD
-=======
-    if (newProps.activeFacets !== this.props.activeFacets) this.incrementSequence()
->>>>>>> 50a71109
     if (newProps.sequence !== this.props.sequence) this.incrementSequence()
   }
 
