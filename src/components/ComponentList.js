--- conflicted
+++ resolved
@@ -95,14 +95,11 @@
       onRevert,
       showVersionSelectorPopup,
       hideVersionSelector,
-<<<<<<< HEAD
       onSelectAll,
       selected,
       toggleCheckbox,
-      multiSelectEnabled
-=======
+      multiSelectEnabled,
       hideRemoveButton
->>>>>>> 2edcd05e
     } = this.props
 
     const component = list[index]
