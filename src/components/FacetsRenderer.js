// Copyright (c) Microsoft Corporation and others. Licensed under the MIT license.
// SPDX-License-Identifier: MIT
import React, { Component } from 'react'
import PropTypes from 'prop-types'

/**
 * Specific renderer for Facets
 *
 */
class FacetsRenderer extends Component {
  render() {
    const { item } = this.props
<<<<<<< HEAD

    return <div>{item.value}</div>
=======
    return <div>{item.value || 'core'}</div>
>>>>>>> 540b8ec7
  }
}

FacetsRenderer.propTypes = {
  /**
   * item to show
   */
  item: PropTypes.shape({
    value: PropTypes.array
  }).isRequired
}

export default FacetsRenderer<|MERGE_RESOLUTION|>--- conflicted
+++ resolved
@@ -10,12 +10,7 @@
 class FacetsRenderer extends Component {
   render() {
     const { item } = this.props
-<<<<<<< HEAD
-
-    return <div>{item.value}</div>
-=======
     return <div>{item.value || 'core'}</div>
->>>>>>> 540b8ec7
   }
 }
 
