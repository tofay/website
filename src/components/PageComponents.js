--- conflicted
+++ resolved
@@ -1,8 +1,4 @@
-<<<<<<< HEAD
-// Copyright (c) Microsoft Corporation and Others. All rights reserved.
-=======
 // Copyright (c) Microsoft Corporation and others.
->>>>>>> 7b934b5d
 // SPDX-License-Identifier: MIT
 
 import React, { Component } from 'react'
@@ -76,7 +72,6 @@
     const { activeFacets } = this.state
     return (
       <Grid className='main-container'>
-<<<<<<< HEAD
         <Row className='show-grid spacer'>
           <Col md={4}>
             <FacetSelect 
@@ -86,10 +81,6 @@
             /> 
           </Col>
           <Col md={7}>
-=======
-        <Row className='show-grid'>
-          <Col md={12}>
->>>>>>> 7b934b5d
             <FilterBar options={filterOptions} onChange={this.onAddComponent} clearOnChange />
           </Col>
         </Row>
