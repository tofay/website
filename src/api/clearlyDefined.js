--- conflicted
+++ resolved
@@ -32,11 +32,8 @@
 const ORIGINS_NPM = 'origins/npm'
 const ORIGINS_NUGET = 'origins/nuget'
 const ORIGINS_MAVEN = 'origins/maven'
-<<<<<<< HEAD
 const ORIGINS_PYPI = 'origins/pypi'
-=======
 const ORIGINS_RUBYGEMS = 'origins/rubygems'
->>>>>>> efa6e369
 
 export function getHarvestResults(token, entity) {
   // TODO ensure that the entity has data all the way down to the revision (and no more)
@@ -99,14 +96,13 @@
   return get(url(`${ORIGINS_MAVEN}/${path}/revisions`), token)
 }
 
-<<<<<<< HEAD
 export function getPyPiSearch(token, path) {
   return get(url(`${ORIGINS_PYPI}/${path}`), token)
 }
 
 export function getPyPiRevisions(token, path) {
   return get(url(`${ORIGINS_PYPI}/${path}/revisions`), token)
-=======
+
 export function getRubyGemsSearch(token, path) {
   return get(url(`${ORIGINS_RUBYGEMS}/${path}`), token)
 }
@@ -120,7 +116,6 @@
 
 export function getNugetRevisions(token, path) {
   return get(url(`${ORIGINS_NUGET}/${path}/revisions`), token)
->>>>>>> efa6e369
 }
 
 // ========================== utilities ====================
