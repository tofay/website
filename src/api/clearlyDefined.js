// Copyright (c) Microsoft Corporation and others. Licensed under the MIT license.
// SPDX-License-Identifier: MIT

import { get, getList, patch, post } from './generic'
import { toPairs } from 'lodash'
import _ from 'lodash'
import EntitySpec from '../utils/entitySpec'

const apiHome = process.env.REACT_APP_SERVER

export const CURATIONS = 'curations'
export const HARVEST = 'harvest'
export const DEFINITIONS = 'definitions'
export const NOTICES = 'notices'
export const SUGGESTIONS = 'suggestions'
export const BROWSE = 'browse'
export const ORIGINS_GITHUB = 'origins/github'
export const ORIGINS_NPM = 'origins/npm'
export const ORIGINS_NUGET = 'origins/nuget'
export const ORIGINS_CRATE = 'origins/crate'
export const ORIGINS_MAVEN = 'origins/maven'
export const ORIGINS_PYPI = 'origins/pypi'
export const ORIGINS_RUBYGEMS = 'origins/rubygems'
<<<<<<< HEAD
export const ORIGINS_DEBIAN = 'origins/debian'
=======
export const ORIGINS_COMPOSER = 'origins/composer'
>>>>>>> f0fd0786
export const ORIGINS = {
  github: { git: ORIGINS_GITHUB },
  npmjs: { npm: ORIGINS_NPM },
  nuget: { nuget: ORIGINS_NUGET },
  cratesio: { crate: ORIGINS_CRATE },
  mavencentral: { maven: ORIGINS_MAVEN, sourcearchive: ORIGINS_MAVEN },
  pypi: { pypi: ORIGINS_PYPI },
  rubygems: { gem: ORIGINS_RUBYGEMS },
<<<<<<< HEAD
  debian: { deb: ORIGINS_DEBIAN, debsrc: ORIGINS_DEBIAN }
=======
  packagist: { composer: ORIGINS_COMPOSER }
>>>>>>> f0fd0786
}

export function getHarvestResults(token, entity) {
  // TODO ensure that the entity has data all the way down to the revision (and no more)
  return get(url(`${HARVEST}/${EntitySpec.withoutPR(entity).toPath()}`, { form: 'raw' }), token)
}

export function harvest(token, spec) {
  return post(url(HARVEST), token, spec)
}

/**
 * Get details about a specific curation
 * @param {*} token
 * @param {*} entity
 * @param {object} params additional params added to the query string
 * @param {array} params.expand contains informations about the detail to be returned (e.g. ['prs','foo','bars']);
 */
export function getCuration(token, entity, params = {}) {
  const { expand, state } = params
  return get(
    url(`${CURATIONS}/${entity.toPath()}`, {
      expand,
      state
    }),
    token
  )
}

/**
 * Get curation details about a set of definitions
 * @param {*} token
 * @param {*} list
 */
export function getCurations(token, list) {
  return post(url(CURATIONS), token, list)
}

/**
 * List all of the curations (if any) using the given coordinates as a pattern to match, despite the revision
 * @param  {} token
 * @param  {} entity
 * @param {object} params additional params added to the query string
 * @param {string} params.state if === 'pending' return also curations not already merged
 */
export function getCurationList(token, entity, params = {}) {
  const { state } = params
  const entityWithoutRevision = EntitySpec.withoutRevision(entity)
  return get(
    url(`${CURATIONS}/${entityWithoutRevision.toPath()}`, {
      state
    }),
    token
  )
}

// Get the curation in the given PR relative to the specified coordinates
export function getCurationData(token, entity, prNumber) {
  return get(url(`${CURATIONS}/${entity.toPath()}/pr/${prNumber}`), token)
}

export function curate(token, spec) {
  return patch(url(`${CURATIONS}`), token, spec)
}

/**
 * Get details about a specific definition
 * @param {*} token
 * @param {*} entity
 * @param {object} params can contain properties: expandPrs, if true include deeper information for each PR like the title, message
 */
export function getDefinition(token, entity, params = {}) {
  const { expandPrs } = params
  return get(
    url(`${DEFINITIONS}/${entity.toPath()}`, {
      expand: expandPrs ? 'prs' : null
    }),
    token
  )
}

export function getContributionData(token, entity) {
  return get(url(`${CURATIONS}/pr/${entity}`), token)
}

export function searchDefinitions(token, query) {
  return get(url(DEFINITIONS, query), token)
}

export function getDefinitions(token, list) {
  return post(url(DEFINITIONS), token, list)
}

export function getDefinitionSuggestions(token, prefix) {
  return getList(url(DEFINITIONS, { pattern: prefix }), token)
}

export function getSuggestedData(token, entity) {
  return get(url(`${SUGGESTIONS}/${EntitySpec.withoutPR(entity).toPath()}`), token)
}

export function previewDefinition(token, entity, curation) {
  return post(url(`${DEFINITIONS}/${entity.toPath()}`, { preview: true }), token, curation)
}

export async function getNotices(token, coordinates, renderer, options) {
  const result = await post(url(`${NOTICES}`), token, { coordinates, renderer, options })
  if (typeof result.content === 'string') return result
  result.content = JSON.stringify(result.content)
  return result
}

export function getGitHubSearch(token, path) {
  return get(url(`${ORIGINS_GITHUB}/${path}`), token)
}

export function getGitHubRevisions(token, path) {
  return get(url(`${ORIGINS_GITHUB}/${path}/revisions`), token)
}

export function getNpmSearch(token, path) {
  return get(url(`${ORIGINS_NPM}/${path}`), token)
}

export function getNpmRevisions(token, path) {
  return get(url(`${ORIGINS_NPM}/${path}/revisions`), token)
}

export function getMavenSearch(token, path) {
  return get(url(`${ORIGINS_MAVEN}/${path}`), token)
}

export function getMavenRevisions(token, path) {
  return get(url(`${ORIGINS_MAVEN}/${path}/revisions`), token)
}

export function getPyPiSearch(token, path) {
  return get(url(`${ORIGINS_PYPI}/${path}`), token)
}

export function getPyPiRevisions(token, path) {
  return get(url(`${ORIGINS_PYPI}/${path}/revisions`), token)
}

export function getRubyGemsSearch(token, path) {
  return get(url(`${ORIGINS_RUBYGEMS}/${path}`), token)
}

export function getRubyGemsRevisions(token, path) {
  return get(url(`${ORIGINS_RUBYGEMS}/${path}/revisions`), token)
}

export function getCrateSearch(token, path) {
  return get(url(`${ORIGINS_CRATE}/${path}`), token)
}

export function getCrateRevisions(token, path) {
  return get(url(`${ORIGINS_CRATE}/${path}/revisions`), token)
}

export function getDebianSearch(token, path) {
  return get(url(`${ORIGINS_DEBIAN}/${path}`), token)
}

export function getDebianRevisions(token, path) {
  return get(url(`${ORIGINS_DEBIAN}/${path}/revisions`), token)
}

export function getNugetSearch(token, path) {
  return get(url(`${ORIGINS_NUGET}/${path}`), token)
}

export function getNugetRevisions(token, path) {
  return get(url(`${ORIGINS_NUGET}/${path}/revisions`), token)
}

export function getComposerSearch(token, path) {
  return get(url(`${ORIGINS_COMPOSER}/${path}`), token)
}

export function getComposerRevisions(token, path) {
  return get(url(`${ORIGINS_COMPOSER}/${path}/revisions`), token)
}

export function getRevisions(token, path, type, provider) {
  const origin = _.get(ORIGINS, `${provider}.${type}`)
  return get(url(`${origin}/${path}/revisions`), token)
}

export function getStats(key) {
  return get(url(`stats/${key}`))
}

export function getStatus(key) {
  return get(url(`status/${key}`))
}

// ========================== utilities ====================

export function url(path, query) {
  path = `${apiHome}/${path}`
  if (!query) return path

  const queryString = toPairs(query)
    // take only having values ones (0 is allowed)
    .filter(p => p[1] || p[1] === 0)
    // sort() is essential for caching
    .sort()
    // compose key=value&key2=value with encoded keys and values
    .map(p => p.map(encodeURIComponent).join('='))
    .join('&')
  return queryString ? `${path}?${queryString}` : path
}<|MERGE_RESOLUTION|>--- conflicted
+++ resolved
@@ -21,11 +21,8 @@
 export const ORIGINS_MAVEN = 'origins/maven'
 export const ORIGINS_PYPI = 'origins/pypi'
 export const ORIGINS_RUBYGEMS = 'origins/rubygems'
-<<<<<<< HEAD
 export const ORIGINS_DEBIAN = 'origins/debian'
-=======
 export const ORIGINS_COMPOSER = 'origins/composer'
->>>>>>> f0fd0786
 export const ORIGINS = {
   github: { git: ORIGINS_GITHUB },
   npmjs: { npm: ORIGINS_NPM },
@@ -34,11 +31,8 @@
   mavencentral: { maven: ORIGINS_MAVEN, sourcearchive: ORIGINS_MAVEN },
   pypi: { pypi: ORIGINS_PYPI },
   rubygems: { gem: ORIGINS_RUBYGEMS },
-<<<<<<< HEAD
-  debian: { deb: ORIGINS_DEBIAN, debsrc: ORIGINS_DEBIAN }
-=======
+  debian: { deb: ORIGINS_DEBIAN, debsrc: ORIGINS_DEBIAN },
   packagist: { composer: ORIGINS_COMPOSER }
->>>>>>> f0fd0786
 }
 
 export function getHarvestResults(token, entity) {
