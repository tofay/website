// Copyright (c) Microsoft Corporation and others. Licensed under the MIT license.
// SPDX-License-Identifier: MIT

import * as _ from 'lodash'

export const initialState = {
  isFetching: false,
  list: [],
  transformedList: [],
  filter: null,
  error: null,
  hasMore: false,
  headers: null,
  data: null,
  sequence: 0
}

const remove = (list, item, comparator = null) => {
  const test = comparator ? element => !comparator(element, item) : element => element !== item
  return list ? _.filter(list, test) : list
}

const add = (list, item, comparator = null) => {
  const test = comparator ? element => comparator(element, item) : element => element === item
  return list && !_.find(list, test) ? [...list, item] : list
}

const update = (list, item, newValue, comparator = null) => {
  const test = comparator ? element => comparator(element, item) : element => element === item
  const entry = _.findIndex(list, test)
  if (entry < 0) return list
  const result = [...list]
  result[entry] = newValue
  return result
}

<<<<<<< HEAD
const sort = (list, sortValue) => {
  return list ? _.sortBy(list, sortValue) : list
}

=======
>>>>>>> e6842dd8
function computeTranformed(state, append, list, transformer) {
  if (!transformer) return state.transformedList
  const transformed = list.map(entry => transformer(entry))
  return append ? state.transformedList.concat(transformed) : transformed
}

export default (name = '', transformer = null, comparator = null) => {
  return (state = initialState, action) => {
    // if there is a group on the action then it must match this reducer's name
    // otherwise the action type must match the name
    if ((action.group && action.group !== name) || action.type !== name) return state

    if (action.context && action.context.clear) {
      return {
        ...initialState
      }
    }

    const filter = action.context ? action.context.filter : null
    const append = action.context ? action.context.append : false
    const { result, error } = action

    if (!(result || error)) {
      return {
        ...state,
        filter: filter,
        isFetching: true
      }
    }

    if (error) {
      return {
        ...state,
        sequence: ++state.sequence,
        isFetching: false,
        hasMore: false,
        error: error,
        filter: filter,
        list: [],
        transformedList: []
      }
    }

    if (result.add) {
      return {
        ...state,
        sequence: ++state.sequence,
        list: add(state.list, result.add, comparator),
        transformedList: transformer ? add(state.transformedList, transformer(result.add)) : state.transformedList
      }
    }

    if (result.remove) {
      return {
        ...state,
        sequence: ++state.sequence,
        list: remove(state.list, result.remove, comparator),
        transformedList: transformer ? remove(state.transformedList, transformer(result.remove)) : state.transformedList
      }
    }

    if (result.update) {
      const newTransformed = transformer ? transformer(result.value) : null
      return {
        ...state,
        sequence: ++state.sequence,
        list: update(state.list, result.update, result.value, comparator),
        transformedList: transformer
          ? update(state.transformedList, transformer(result.update), newTransformed)
          : state.transformedList
      }
    }

    if (result) {
      return {
        ...state,
        sequence: ++state.sequence,
        isFetching: false,
        filter: filter,
        list: append ? state.list.concat(result.list) : result.list,
        transformedList: computeTranformed(state, append, result.list, transformer),
        hasMore: result.hasMore,
        headers: result.headers
      }
    }
  }
}<|MERGE_RESOLUTION|>--- conflicted
+++ resolved
@@ -34,13 +34,11 @@
   return result
 }
 
-<<<<<<< HEAD
 const sort = (list, sortValue) => {
   return list ? _.sortBy(list, sortValue) : list
 }
 
-=======
->>>>>>> e6842dd8
+
 function computeTranformed(state, append, list, transformer) {
   if (!transformer) return state.transformedList
   const transformed = list.map(entry => transformer(entry))
