// Copyright (c) Microsoft Corporation and others. Licensed under the MIT license.
// SPDX-License-Identifier: MIT

import { combineReducers } from 'redux'
import { ROUTE_DEFINITIONS, ROUTE_HARVEST, ROUTE_ABOUT } from '../utils/routingConstants'
import {
  UI_NAVIGATION,
  UI_NOTIFICATION_NEW,
  UI_NOTIFICATION_DELETE,
  UI_CURATE_UPDATE_FILTER,
  UI_CURATE_UPDATE_FILTER_LIST,
  UI_CURATE_GET,
  UI_CURATE_GET_PROPOSED,
  UI_CURATE_GET_DEFINITION,
  UI_CURATE_GET_DEFINITION_PROPOSED,
  UI_CURATE_DEFINITION_PREVIEW,
  UI_CONTRIBUTION_GET_URL,
  UI_CONTRIBUTION_UPDATE_LIST,
  UI_CONTRIBUTION_DEFINITIONS,
  UI_BROWSE_UPDATE_FILTER,
  UI_BROWSE_UPDATE_FILTER_LIST,
  UI_BROWSE_UPDATE_LIST,
  UI_HARVEST_UPDATE_FILTER,
  UI_HARVEST_UPDATE_QUEUE,
  UI_INSPECT_UPDATE_FILTER,
  UI_INSPECT_GET_CURATION,
  UI_INSPECT_GET_DEFINITION,
  UI_INSPECT_GET_HARVESTED,
  UI_GET_CURATIONS_LIST,
<<<<<<< HEAD
  UI_GET_CURATION_DATA
=======
  UI_GET_CURATION_DATA,
  UI_GET_LATEST_CURATION_DATA
>>>>>>> b7805c14
} from '../actions/ui'
import listReducer from './listReducer'
import tableReducer from './tableReducer'
import { isEqual } from 'lodash'
import valueReducer from './valueReducer'
import itemReducer from './itemReducer'
import yaml from 'js-yaml'
import EntitySpec from '../utils/entitySpec'

/**
 * protected:
 * -1 - only public
 * 0 - common
 * 1 - only protected
 */
const initialStateNavigation = [
  {
    title: 'Definitions',
    to: ROUTE_DEFINITIONS,
    protected: 0,
    isSelected: false
  },
  /*{
    title: 'Inspect',
    to: ROUTE_INSPECT,
    protected: 0,
    isSelected: false
  },*/
  // {
  //   title: 'Curate',
  //   to: ROUTE_CURATE,
  //   protected: 0,
  //   isSelected: false
  // },
  {
    title: 'Harvest',
    to: ROUTE_HARVEST,
    protected: 1,
    isSelected: false,
    permissions: ['harvest']
  },
  {
    title: 'About',
    to: ROUTE_ABOUT,
    protected: 0,
    isSelected: false
  }
]

const navigation = (state = initialStateNavigation, action) => {
  switch (action.type) {
    case UI_NAVIGATION:
      const selected = action.to
      return state.map(nav => {
        return { ...nav, isSelected: selected.to === nav.to }
      })
    default:
      return state
  }
}

const curate = combineReducers({
  filter: valueReducer(UI_CURATE_UPDATE_FILTER),
  filterList: listReducer(UI_CURATE_UPDATE_FILTER_LIST),
  currentCuration: itemReducer(UI_CURATE_GET),
  proposedCuration: itemReducer(UI_CURATE_GET_PROPOSED),
  currentDefinition: itemReducer(UI_CURATE_GET_DEFINITION),
  proposedDefinition: itemReducer(UI_CURATE_GET_DEFINITION_PROPOSED),
  previewDefinition: itemReducer(UI_CURATE_DEFINITION_PREVIEW)
})

const contribution = combineReducers({
  url: itemReducer(UI_CONTRIBUTION_GET_URL),
  componentList: listReducer(UI_CONTRIBUTION_UPDATE_LIST, null, EntitySpec.isEquivalent),
  definitions: tableReducer(UI_CONTRIBUTION_DEFINITIONS)
})

const inspect = combineReducers({
  filter: valueReducer(UI_INSPECT_UPDATE_FILTER),
  definition: itemReducer(UI_INSPECT_GET_DEFINITION, item => yaml.safeDump(item, { sortKeys: true })),
  curation: itemReducer(UI_INSPECT_GET_CURATION, item => yaml.safeDump(item, { sortKeys: true })),
  harvested: itemReducer(UI_INSPECT_GET_HARVESTED, item => JSON.stringify(item, null, 2)),
  curationList: itemReducer(UI_GET_CURATIONS_LIST, item => yaml.safeDump(item, { sortKeys: true })),
<<<<<<< HEAD
  latestCuration: itemReducer(UI_GET_CURATION_DATA, item => yaml.safeDump(item, { sortKeys: true }))
=======
  latestCuration: itemReducer(UI_GET_LATEST_CURATION_DATA, item => yaml.safeDump(item, { sortKeys: true })),
  inspectedCuration: itemReducer(UI_GET_CURATION_DATA, item => yaml.safeDump(item, { sortKeys: true }))
>>>>>>> b7805c14
})

const browse = combineReducers({
  filter: valueReducer(UI_BROWSE_UPDATE_FILTER),
  filterList: listReducer(UI_BROWSE_UPDATE_FILTER_LIST),
  componentList: listReducer(UI_BROWSE_UPDATE_LIST, null, EntitySpec.isEquivalent)
})

const harvest = combineReducers({
  filter: valueReducer(UI_HARVEST_UPDATE_FILTER),
  requestQueue: listReducer(UI_HARVEST_UPDATE_QUEUE, null, isEqual)
})

const notifications = (state = [], action) => {
  const { type, message } = action
  switch (type) {
    case UI_NOTIFICATION_NEW:
      return [...state, message]
    case UI_NOTIFICATION_DELETE:
      return state.filter(x => x.id !== message.id)
    default:
      return state
  }
}

export default combineReducers({
  navigation,
  browse,
  inspect,
  curate,
  contribution,
  harvest,
  notifications
})<|MERGE_RESOLUTION|>--- conflicted
+++ resolved
@@ -27,12 +27,8 @@
   UI_INSPECT_GET_DEFINITION,
   UI_INSPECT_GET_HARVESTED,
   UI_GET_CURATIONS_LIST,
-<<<<<<< HEAD
-  UI_GET_CURATION_DATA
-=======
   UI_GET_CURATION_DATA,
   UI_GET_LATEST_CURATION_DATA
->>>>>>> b7805c14
 } from '../actions/ui'
 import listReducer from './listReducer'
 import tableReducer from './tableReducer'
@@ -116,12 +112,8 @@
   curation: itemReducer(UI_INSPECT_GET_CURATION, item => yaml.safeDump(item, { sortKeys: true })),
   harvested: itemReducer(UI_INSPECT_GET_HARVESTED, item => JSON.stringify(item, null, 2)),
   curationList: itemReducer(UI_GET_CURATIONS_LIST, item => yaml.safeDump(item, { sortKeys: true })),
-<<<<<<< HEAD
-  latestCuration: itemReducer(UI_GET_CURATION_DATA, item => yaml.safeDump(item, { sortKeys: true }))
-=======
   latestCuration: itemReducer(UI_GET_LATEST_CURATION_DATA, item => yaml.safeDump(item, { sortKeys: true })),
   inspectedCuration: itemReducer(UI_GET_CURATION_DATA, item => yaml.safeDump(item, { sortKeys: true }))
->>>>>>> b7805c14
 })
 
 const browse = combineReducers({
