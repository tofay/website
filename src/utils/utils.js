--- conflicted
+++ resolved
@@ -10,6 +10,7 @@
 import gemImage from '../images/gem.png'
 import pypiImage from '../images/pypi.png'
 import debianImage from '../images/debian.png'
+import composerImage from '../images/packagist.png'
 
 const { set } = require('lodash')
 
@@ -120,7 +121,6 @@
 ]
 
 const providers = [
-<<<<<<< HEAD
   { value: 'cocoapods', label: 'CocoaPods', image: podImage },
   { value: 'cratesio', label: 'Crates.io', image: crateImage },
   { value: 'github', label: 'GitHub', image: gitImage },
@@ -129,18 +129,8 @@
   { value: 'nuget', label: 'NuGet', image: nugetImage },
   { value: 'pypi', label: 'PyPi', image: pypiImage },
   { value: 'rubygems', label: 'RubyGems', image: gemImage },
-  { value: 'debian', label: 'Debian', image: debianImage }
-=======
-  { value: 'packagist', label: 'Packagist' },
-  { value: 'cocoapods', label: 'CocoaPods' },
-  { value: 'cratesio', label: 'Crates.io' },
-  { value: 'github', label: 'GitHub' },
-  { value: 'mavencentral', label: 'MavenCentral' },
-  { value: 'npmjs', label: 'NpmJS' },
-  { value: 'nuget', label: 'NuGet' },
-  { value: 'pypi', label: 'PyPi' },
-  { value: 'rubygems', label: 'RubyGems' }
->>>>>>> f0fd0786
+  { value: 'debian', label: 'Debian', image: debianImage },
+  { value: 'packagist', label: 'Packagist', image: composerImage }
 ]
 
 const multiEditableFields = ['licensed.declared']
