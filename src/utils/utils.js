// Copyright (c) Microsoft Corporation and others. Licensed under the MIT license.
// SPDX-License-Identifier: MIT
import deepDiff from 'deep-diff'

const { set } = require('lodash')

function setIfValue(target, path, value) {
  if (!value) return
  if (Array.isArray(value) && value.length === 0) return
  set(target, path, value)
}

function difference(object, base) {
  const changes = deepDiff.diff(base, object)
  if (!changes || changes.length === 0) return {}
  const newValue = {}
  changes.forEach(change => deepDiff.applyChange(newValue, change, change))
  return newValue
}

function asObject(item) {
  if (typeof item !== 'string') return item
  try {
    return JSON.parse(item)
  } catch (e) {
    return undefined
  }
}

// Function that return a URL string from an object
function getParamsToUrl(data) {
  let params = new URLSearchParams()
  for (let key in data) {
    if (data.hasOwnProperty(key) && data[key]) params.set(key, data[key])
  }
  return params.toString()
}

function getParamsFromUrl(search) {
  const params = new URLSearchParams(search)
  if (params.toString() === '') return
  return paramsToObject(params.entries())
}

function paramsToObject(entries) {
  let result = {}
  for (let entry of entries) {
    const [key, value] = entry
    result[key] = value
  }
  return result
}

const customLicenseIds = ['NONE', 'NOASSERTION']

const sorts = [
  { value: 'license', label: 'License' },
  { value: 'name', label: 'Name' },
  { value: 'namespace', label: 'Namespace' },
  { value: 'provider', label: 'Provider' },
  { value: 'releaseDate', label: 'Release Date' },
  { value: 'score', label: 'Score' },
  { value: 'type', label: 'Type' }
]

const licenses = [
  { value: 'Apache-2.0', label: 'Apache-2.0' },
  { value: 'Artistic-2.0', label: 'Artistic-2.0' },
  { value: 'BSD-2-Clause', label: 'BSD-2-Clause' },
  { value: 'BSD-3-Clause', label: 'BSD-3-Clause' },
  { value: 'CC-BY-4.0', label: 'CC-BY-4.0' },
  { value: 'CC0-1.0', label: 'CC0-1.0' },
  { value: 'EPL-1.0', label: 'EPL-1.0' },
  { value: 'GPL-2.0', label: 'GPL-2.0' },
  { value: 'GPL-3.0', label: 'GPL-3.0' },
  { value: 'ISC', label: 'ISC' },
  { value: 'LGPL-2.1', label: 'LGPL-2.1' },
  { value: 'LGPL-3.0', label: 'LGPL-3.0' },
  { value: 'MIT', label: 'MIT' },
  { value: 'MPL-2.0', label: 'MPL-2.0' },
  { value: 'MS-PL', label: 'MS-PL' },
  { value: 'Zlib', label: 'Zlib' },
  { value: 'presence', label: 'Presence Of' },
  { value: 'absence', label: 'Absence Of' }
]

const sources = [{ value: 'presence', label: 'Presence Of' }, { value: 'absence', label: 'Absence Of' }]

const releaseDates = [{ value: 'presence', label: 'Presence Of' }, { value: 'absence', label: 'Absence Of' }]

const curateFilters = [
  { value: 'effective', label: 'Focus on overall issues' },
  { value: 'licensed', label: 'Focus on license issues' },
  { value: 'described', label: 'Focus on description issues' }
]

const types = [
  { value: 'pod', label: 'Pod' },
  { value: 'crate', label: 'Crate' },
  { value: 'git', label: 'Git' },
  { value: 'maven', label: 'Maven' },
  { value: 'npm', label: 'Npm' },
  { value: 'nuget', label: 'NuGet' },
  { value: 'pypi', label: 'PyPi' },
  { value: 'gem', label: 'Gem' },
  { value: 'sourcearchive', label: 'SourceArchive' }
]

const providers = [
  { value: 'cocoapods', label: 'CocoaPods' },
  { value: 'cratesio', label: 'Crates.io' },
  { value: 'github', label: 'GitHub' },
  { value: 'mavencentral', label: 'MavenCentral' },
  { value: 'npmjs', label: 'NpmJS' },
  { value: 'nuget', label: 'NuGet' },
  { value: 'pypi', label: 'PyPi' },
  { value: 'rubygems', label: 'RubyGems' }
]

const multiEditableFields = ['licensed.declared']

const noRowsHeight = 260

export {
  asObject,
  curateFilters,
  customLicenseIds,
  difference,
  licenses,
  noRowsHeight,
  providers,
  releaseDates,
  setIfValue,
  sorts,
  sources,
<<<<<<< HEAD
  getParamsToUrl,
  getParamsFromUrl,
  types
=======
  types,
  multiEditableFields
>>>>>>> a644637e
}<|MERGE_RESOLUTION|>--- conflicted
+++ resolved
@@ -133,12 +133,8 @@
   setIfValue,
   sorts,
   sources,
-<<<<<<< HEAD
   getParamsToUrl,
   getParamsFromUrl,
-  types
-=======
   types,
   multiEditableFields
->>>>>>> a644637e
 }