// Copyright (c) Microsoft Corporation and others. Licensed under the MIT license.
// SPDX-License-Identifier: MIT

export const ROUTE_ABOUT = '/about'
export const ROUTE_DEFINITIONS = '/definitions'
export const ROUTE_SHARE = '/share'
export const ROUTE_HARVEST = '/harvest'
export const ROUTE_CURATIONS = '/curations'
export const ROUTE_DISCORD = '/discord'
export const ROUTE_BROWSE = '/browse'
<<<<<<< HEAD
export const ROUTE_STATS = '/stats'
=======
export const ROUTE_STATUS = '/status'
>>>>>>> ce6cb01d
export const ROUTE_ROOT = '/'<|MERGE_RESOLUTION|>--- conflicted
+++ resolved
@@ -8,9 +8,6 @@
 export const ROUTE_CURATIONS = '/curations'
 export const ROUTE_DISCORD = '/discord'
 export const ROUTE_BROWSE = '/browse'
-<<<<<<< HEAD
 export const ROUTE_STATS = '/stats'
-=======
 export const ROUTE_STATUS = '/status'
->>>>>>> ce6cb01d
 export const ROUTE_ROOT = '/'