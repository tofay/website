--- conflicted
+++ resolved
@@ -6,9 +6,6 @@
 export const ROUTE_INSPECT = '/inspect'
 export const ROUTE_CURATE = '/curate'
 export const ROUTE_HARVEST = '/harvest'
-<<<<<<< HEAD
 export const ROUTE_CONTRIBUTION = '/contributions'
-=======
 export const ROUTE_DISCORD = '/discord'
->>>>>>> 10ed04a5
 export const ROUTE_ROOT = '/'