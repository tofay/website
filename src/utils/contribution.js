// Copyright (c) Microsoft Corporation and others. Licensed under the MIT license.
// SPDX-License-Identifier: MIT

import set from 'lodash/set'
import find from 'lodash/find'
import isEqual from 'lodash/isEqual'
import isArray from 'lodash/isArray'
import isEmpty from 'lodash/isEmpty'
import get from 'lodash/get'
import union from 'lodash/union'
import compact from 'lodash/compact'
import minimatch from 'minimatch'
import EntitySpec from './entitySpec'
import github from '../images/GitHub-Mark-120px-plus.png'
import npm from '../images/n-large.png'
import pypi from '../images/pypi.png'
import gem from '../images/gem.png'
import cargo from '../images/cargo.png'
<<<<<<< HEAD
import nuget from '../images/nuget.svg'
import debian from '../images/debian.png'
=======
import composer from '../images/packagist.png'
import nuget from '../images/nuget.png'
import maven from '../images/maven.png'
>>>>>>> f0fd0786
import moment from 'moment'
import { difference } from './utils'

/**
 * Abstract methods for Contribution
 *
 */
export default class Contribution {
  /**
   * Build Contribution Spec for a specific component
   * @param {*} result initial object
   * @param {*} component original component
   */
  static buildContributeSpec(result, component, changes) {
    if (!this.hasChange(changes)) return result

    const coord = EntitySpec.fromObject(component)
    const patch = find(result, p => {
      return EntitySpec.isEquivalent(p.coordinates, coord)
    })
    const revisionNumber = component.revision
    const patchChanges = this.buildPatch(result, component, changes)
    if (patch) {
      patch.revisions[revisionNumber] = patchChanges
    } else {
      const newPatch = { coordinates: coord, revisions: { [revisionNumber]: patchChanges } }
      result.push(newPatch)
    }
    return result
  }

  /**
   * Build a Patch for a specific component
   * @param {*} result initial object
   * @param {*} component original component
   */
  static buildPatch(result, component, changes) {
    if (!this.hasChange(changes)) return result
    component.changes = { ...changes }
    const patchChanges = Object.getOwnPropertyNames(component.changes).reduce((result, change) => {
      set(result, change, component.changes[change])
      return result
    }, {})
    if (patchChanges.files) patchChanges.files = compact(patchChanges.files)
    return patchChanges
  }

  /**
   * Check if the current component has listed changes
   * @param  {} changes
   */
  static hasChange(changes) {
    return changes && Object.getOwnPropertyNames(changes).length
  }

  /**
   *
   * Applies changes to the specific component
   * @static
   * @param  {} component original component
   * @param  {} changes object containing changes
   * @param  {} field field to check
   * @param  {} value value to apply to the field
   * @param  {} type used to specify a type of field (e.g. array) to perform different kind of operations
   * @param  {} [transform=a => a] function to transform the `value`. E.g. to parse the URL string and return a sourceLocation object
   */
  static applyChanges(component, changes, field, value, type, transform = a => a) {
    const proposedValue = transform(value)
    const newChanges = { ...changes }
    if (!isEqual(proposedValue, this.getOriginalValue(component, field)))
      type === 'array'
        ? (newChanges[field] = proposedValue.replace(/\s/g, '').split(','))
        : (newChanges[field] = proposedValue)
    else delete newChanges[field]
    return newChanges
  }

  static getOriginalValue(component, field) {
    return get(component, field) || ''
  }

  static getUpdatedValue(preview, field) {
    return get(preview, field) || ''
  }

  /**
   * Get the value of the specific field into the definition
   * Returns the updated value or the original one if not modified
   * @param  {Object} component original component
   * @param  {Object} preview updated component sent back from the API after each change
   * @param  {String} field field to check
   */
  static getValue(component, preview, field) {
    return preview && this.getUpdatedValue(preview, field)
      ? this.getUpdatedValue(preview, field)
      : this.getOriginalValue(component, field) || ''
  }

  /**
   * Get the value AND if it was Updated of the specific field into the definition
   * Returns the updated value or the original one if not modified
   *
   * @param  {Object} component original component
   * @param  {Object} preview updated component sent back from the API after each change
   * @param  {String} field field to check
   */

  static getValueAndIfDifferent(component, preview, field) {
    if (preview) {
      return {
        value: this.getValue(component, preview, field),
        isDifferent: this.ifDifferent(component, preview, field, true, false)
      }
    }
    const originalValues = get(component, field)
    if (!originalValues || !originalValues.length) {
      return [
        {
          value: 'core',
          isDifferent: false
        }
      ]
    }
    return originalValues.map(value => ({
      value: value || 'core',
      isDifferent: false
    }))
  }

  /**
   * Verify any difference between changes values and original values
   * If true, return the true statement
   * @param  {} component original component
   * @param  {} preview object containing changes
   * @param  {} field field to check
   * @param  {} then_ condition returned if true
   * @param  {} else_ condition returned if false
   */
  static ifDifferent(component, preview, field, then_, else_) {
    return preview &&
      this.getUpdatedValue(preview, field) &&
      !isEqual(this.getUpdatedValue(preview, field), this.getOriginalValue(component, field))
      ? then_
      : else_
  }

  /**
   * Return a specific class name if the condition of difference it true
   * @param  {} component original component
   * @param  {} preview object containing changes
   * @param  {} field field to check
   * @param  {} className className to apply if the field has some changes
   */
  static classIfDifferent(component, preview, field, className) {
    return this.ifDifferent(component, preview, field, className, '')
  }

  /**
   * Check if the preview has some changes from the original definitions
   * Returns an object containing each change
   * @param {*} definition
   * @param {*} preview
   * @return {Object} Return a new object which represents the diff
   */
  static getChangesFromPreview(definition, preview) {
    if (isEmpty(definition) || isEmpty(preview)) return
    return difference(preview, definition)
  }

  static printCoordinates = value => (value ? value.url : null)

  static printDate = value => (!value ? null : moment(value).format('YYYY-MM-DD'))

  static printArray = value => (value && isArray(value) ? value.join(', ') : null)

  static getPercentage = (count, total) => Math.round(((count || 0) / total) * 100)

  static isSourceComponent = component => ['github', 'sourcearchive', 'debsrc'].includes(component.provider)

  /**
   *  Get image of definition based on the provider
   *
   * @param {*} item
   * @returns image file
   */
  static getImage(item) {
    switch (item.coordinates.provider) {
      case 'github':
        return github
      case 'npmjs':
        return npm
      case 'pypi':
        return pypi
      case 'rubygems':
        return gem
      case 'cratesio':
        return cargo
      case 'packagist':
        return composer
      case 'nuget':
        return nuget
<<<<<<< HEAD
      case 'debian':
        return debian
=======
      case 'mavencentral':
        return maven
>>>>>>> f0fd0786
      default:
        return null
    }
  }

  static generateGlob(record) {
    const firstChildPath = record.children[0].path
    // if root
    if (firstChildPath.indexOf(`${record.name}/`) === 0) {
      return `**/${record.name}/**`
    }
    return `**/${firstChildPath.split(`${record.name}/`)[0]}${record.name}/**`
  }

  static getFolder(record) {
    const firstChildPath = record.children[0].path
    // if root
    if (firstChildPath.indexOf(`${record.name}/`) === 0) {
      return `/${record.name}`
    }
    return `/${firstChildPath.split(`${record.name}/`)[0]}${record.name}`
  }

  static folderMatchesGlob(record, glob) {
    const path = this.getFolder(record)
    // remove "/*"
    if (glob.endsWith('/**')) {
      return minimatch(path, glob.slice(0, -3)) || minimatch(path, glob)
    }
    return minimatch(path, glob)
  }

  static folderMatchesGlobExactly(record, glob) {
    const path = this.getFolder(record)
    // remove "/*"
    if (glob.endsWith('/**')) {
      return minimatch(path, glob.slice(0, -3))
    }
    return minimatch(path, glob)
  }

  static defaultFacets = ['core', 'data', 'dev', 'doc', 'examples', 'tests']
  static nonCoreFacets = ['data', 'dev', 'doc', 'examples', 'tests']

  // Function that retrieve informations about facets from the definition
  static foldFacets(definition, facets = null) {
    facets = facets || this.defaultFacets
    let files = 0
    let attributionUnknown = 0
    let discoveredUnknown = 0
    let parties = []
    let expressions = []
    let declared = get(definition, `licensed.declared`)

    facets.forEach(name => {
      const facet = get(definition, `licensed.facets.${name}`)
      if (!facet) return
      files += facet.files || 0
      attributionUnknown += get(facet, 'attribution.unknown', 0)
      parties = union(parties, get(facet, 'attribution.parties', []))
      discoveredUnknown += get(facet, 'discovered.unknown', 0)
      expressions = union(expressions, get(facet, 'discovered.expressions', []))
      declared = get(definition, `licensed.declared`)
    })

    return {
      coordinates: definition.coordinates,
      described: definition.described,
      licensed: {
        files,
        declared,
        discovered: { expressions, unknown: discoveredUnknown },
        attribution: { parties, unknown: attributionUnknown }
      }
    }
  }

  /**
   * Function that gets an EntitySpec and return a sourceLocation object according to the definition schema
   * @param {*} value EntitySpec of the definition
   * @returns a new object containing the schema for the sourceLocation
   */
  static toSourceLocation(value) {
    if (!value) return null
    // TODO currently only GitHub is supported.
    if (value.provider !== 'github') return null
    if (!(value.revision && value.revision.length > 0)) return null

    // Get rid of extra keys and make url a plain property, not a getter
    return {
      type: value.type,
      provider: value.provider,
      namespace: value.namespace,
      name: value.name,
      url: value.url,
      revision: value.revision
    }
  }

  static mergeFacets = value => union(['core'], Object.keys(value))
}<|MERGE_RESOLUTION|>--- conflicted
+++ resolved
@@ -16,14 +16,10 @@
 import pypi from '../images/pypi.png'
 import gem from '../images/gem.png'
 import cargo from '../images/cargo.png'
-<<<<<<< HEAD
 import nuget from '../images/nuget.svg'
 import debian from '../images/debian.png'
-=======
 import composer from '../images/packagist.png'
-import nuget from '../images/nuget.png'
 import maven from '../images/maven.png'
->>>>>>> f0fd0786
 import moment from 'moment'
 import { difference } from './utils'
 
@@ -225,13 +221,10 @@
         return composer
       case 'nuget':
         return nuget
-<<<<<<< HEAD
       case 'debian':
         return debian
-=======
       case 'mavencentral':
         return maven
->>>>>>> f0fd0786
       default:
         return null
     }
