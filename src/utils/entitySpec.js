// Copyright (c) Microsoft Corporation and others. Licensed under the MIT license.
// SPDX-License-Identifier: MIT

import { setIfValue } from './utils'

const NAMESPACE = 0x4
const NAME = 0x2
const REVISION = 0x1
const NONE = 0

const toLowerCaseMap = {
  github: NAMESPACE | NAME,
  npmjs: NONE,
  mavencentral: NONE,
  mavencentralsource: NONE
}

<<<<<<< HEAD
const NPM_WEBSITE = 'npmjs.com'
const GITHUB_WEBSITE = 'github.com'
const MAVEN_WEBSITE = 'mvnrepository.com'
const NUGET_WEBSITE = 'nuget.org'
const CRATE_WEBSITE = 'crates.io'
const PYPI_WEBSITE = 'pypi.org'
const RUBYGEM_WEBSITE = 'rubygems.org'

const providerPath = {
  [NPM_WEBSITE]: 'npm/npmjs',
  [GITHUB_WEBSITE]: 'git/github',
  [PYPI_WEBSITE]: 'pypi/pypi/-',
  [MAVEN_WEBSITE]: 'maven/mavencentral',
  [NUGET_WEBSITE]: 'nuget/nuget/-',
  [CRATE_WEBSITE]: 'crate/cratesio/-',
  [RUBYGEM_WEBSITE]: 'gem/rubygems/-'
}

const providerWebsiteValues = [
  NPM_WEBSITE,
  GITHUB_WEBSITE,
  MAVEN_WEBSITE,
  NUGET_WEBSITE,
  CRATE_WEBSITE,
  PYPI_WEBSITE,
  RUBYGEM_WEBSITE
]
=======
const entityMapping = [
  { hostnames: ['npmjs.com', 'npmjs.org'], parser: npmParser },
  { hostnames: ['github.com'], parser: githubParser },
  { hostnames: ['mvnrepository.com'], parser: mavenParser },
  { hostnames: ['nuget.org'], parser: nugetParser },
  { hostnames: ['pypi.org'], parser: pypiParser },
  { hostnames: ['rubygems.org'], parser: rubygemsParser }
]

function npmParser(path) {
  let namespace, name, version
  const pathSegments = path.split('/')
  // if the first segment is a namespace name, use it
  if (pathSegments[1].startsWith('@')) [, namespace, name, , version] = pathSegments
  else [, name, , version] = pathSegments
  return new EntitySpec('npm', 'npmjs', namespace, name, version)
}

function githubParser(path) {
  const [org, repo, type, one, two] = path.split('/')
  let version
  if (type === 'commit') version = one
  if (type === 'releases') version = two
  return new EntitySpec('git', 'github', org, repo, version)
}

function mavenParser(path) {
  const [, group, artifact, version] = path.split('/')
  return new EntitySpec('maven', 'mavencentral', group, artifact, version)
}
>>>>>>> 0cb3a38f

function nugetParser(path) {
  const [, name, version] = path.split('/')
  return new EntitySpec('nuget', 'nuget', null, name, version)
}

function pypiParser(path) {
  const [, name, version] = path.split('/')
  return new EntitySpec('pypi', 'pypi', null, name, version)
}

function rubygemsParser(path) {
  const [, name, , version] = path.split('/')
  return new EntitySpec('gem', 'rubygems', null, name, version)
}

function normalize(value, provider, property) {
  if (!value) return value
  const mask = toLowerCaseMap[provider] || 0
  return mask & property ? value.toLowerCase() : value
}

export default class EntitySpec {
  static fromPath(path) {
    const [, type, provider, namespace, name, revision, prSpec] = path.match(
      /\/*([^/]+)\/([^/]+)\/([^/]+)\/([^/]+)\/?([^/]+)?(\/pr\/.+)?/
    )
    const [, , pr] = prSpec ? prSpec.split('/') : []
    return new EntitySpec(type, provider, namespace, name, revision, pr)
  }

<<<<<<< HEAD
  static checkDroppedFiles(files) {
    let acceptedFiles = []
    let rejectedFiles = []

    files.forEach(file => {
      const acceptedType = acceptedFilesValues.find(el => el === file.type)

      if (acceptedType) acceptedFiles.push(file)
      else rejectedFiles.push(file)
    })

    return {
      acceptedFiles,
      rejectedFiles
    }
  }

  static extractPath(pathname, hostname) {
    const path = pathname.split('/')
    let packageName, nameSpace, name, version, revision

    switch (hostname) {
      case NPM_WEBSITE:
        if (path.length === 5) {
          ;[, nameSpace, name, , revision] = path
        } else {
          nameSpace = '-'
          ;[, name, , revision] = path
        }
        return revision && `${providerPath[hostname]}/${nameSpace}/${name}/${revision}`

      case GITHUB_WEBSITE:
        ;[packageName, name, , revision] = pathname.split('/')
        return revision
          ? `${providerPath[hostname]}/${packageName}/${name}/${revision}`
          : this.providerErrorsFallback(hostname)

      case MAVEN_WEBSITE:
        ;[, name, version, revision] = pathname.split('/')

        return revision
          ? `${providerPath[hostname]}/${name}/${version}/${revision}`
          : this.providerErrorsFallback(hostname)

      case PYPI_WEBSITE:
      case CRATE_WEBSITE:
      case NUGET_WEBSITE:
        ;[, name, revision] = pathname.split('/')
        return revision ? `${providerPath[hostname]}/${name}/${revision}` : this.providerErrorsFallback(hostname)

      case RUBYGEM_WEBSITE:
        ;[, name, , revision] = pathname.split('/')

        return revision ? `${providerPath[hostname]}/${name}/${revision}` : this.providerErrorsFallback(hostname)

      default:
        return { errors: `${hostname} is not available as source provider` }
    }
  }

  static checkValidHostname(hostname) {
    return providerWebsiteValues.indexOf(hostname) >= 0 && true
  }

  static providerErrorsFallback(provider) {
    return { errors: `${provider} need a version to be imported` }
  }

=======
>>>>>>> 0cb3a38f
  static fromUrl(url) {
    const urlObject = new URL(url)
    const path = urlObject.pathname.startsWith('/') ? urlObject.pathname.slice(1) : urlObject.pathname
    const hostname = urlObject.hostname.toLowerCase().replace('www.', '')
    const entry = entityMapping.find(entry => entry.hostnames.includes(hostname))
    if (!entry) throw new Error(`${hostname} is not currently supported`)
    return entry.parser(path)
  }

  static _incompleteSpec(provider) {
    throw new Error(`Components from ${provider} need version information`)
  }

  static fromCoordinates(o) {
    return new EntitySpec(o.type, o.provider, o.namespace, o.name, o.revision, o.pr, o.changes)
  }

  static asRevisionless(o) {
    return new EntitySpec(o.type, o.provider, o.namespace, o.name)
  }

  static validateAndCreate(o) {
    if (o && typeof o === 'object' && o.name && o.provider && o.revision && o.type) return this.fromCoordinates(o)
  }

  static isEquivalent(one, other) {
    return (
      other &&
      one.type === other.type &&
      one.provider === other.provider &&
      one.namespace === other.namespace &&
      one.name === other.name &&
      one.revision === other.revision
    )
  }

  constructor(type, provider, namespace, name, revision = null, pr = null, changes = null) {
    this.type = type.toLowerCase()
    this.provider = provider.toLowerCase()
    setIfValue(this, 'namespace', namespace === '-' ? null : normalize(namespace, this.provider, NAMESPACE))
    this.name = normalize(name, this.provider, NAME)
    setIfValue(this, 'revision', normalize(revision, this.provider, REVISION))
    setIfValue(this, 'pr', pr)
    setIfValue(this, 'changes', changes)
  }

  get url() {
    if (this.provider === 'github')
      return `https://github.com/${this.namespace}/${this.name}${this.revision ? `/commit/${this.revision}` : ''}`
    return null
  }

  toPath() {
    const revisionPart = this.revision ? `/${this.revision}` : ''
    const prPart = this.pr ? `/pr/${this.pr}` : ''
    return `${this.type}/${this.provider}/${this.namespace || '-'}/${this.name}${revisionPart}${prPart}`
  }

  toString() {
    return this.toPath()
  }
}<|MERGE_RESOLUTION|>--- conflicted
+++ resolved
@@ -15,40 +15,12 @@
   mavencentralsource: NONE
 }
 
-<<<<<<< HEAD
-const NPM_WEBSITE = 'npmjs.com'
-const GITHUB_WEBSITE = 'github.com'
-const MAVEN_WEBSITE = 'mvnrepository.com'
-const NUGET_WEBSITE = 'nuget.org'
-const CRATE_WEBSITE = 'crates.io'
-const PYPI_WEBSITE = 'pypi.org'
-const RUBYGEM_WEBSITE = 'rubygems.org'
-
-const providerPath = {
-  [NPM_WEBSITE]: 'npm/npmjs',
-  [GITHUB_WEBSITE]: 'git/github',
-  [PYPI_WEBSITE]: 'pypi/pypi/-',
-  [MAVEN_WEBSITE]: 'maven/mavencentral',
-  [NUGET_WEBSITE]: 'nuget/nuget/-',
-  [CRATE_WEBSITE]: 'crate/cratesio/-',
-  [RUBYGEM_WEBSITE]: 'gem/rubygems/-'
-}
-
-const providerWebsiteValues = [
-  NPM_WEBSITE,
-  GITHUB_WEBSITE,
-  MAVEN_WEBSITE,
-  NUGET_WEBSITE,
-  CRATE_WEBSITE,
-  PYPI_WEBSITE,
-  RUBYGEM_WEBSITE
-]
-=======
 const entityMapping = [
   { hostnames: ['npmjs.com', 'npmjs.org'], parser: npmParser },
   { hostnames: ['github.com'], parser: githubParser },
   { hostnames: ['mvnrepository.com'], parser: mavenParser },
   { hostnames: ['nuget.org'], parser: nugetParser },
+  { hostnames: ['crates.io'], parser: cratesParser },
   { hostnames: ['pypi.org'], parser: pypiParser },
   { hostnames: ['rubygems.org'], parser: rubygemsParser }
 ]
@@ -74,7 +46,6 @@
   const [, group, artifact, version] = path.split('/')
   return new EntitySpec('maven', 'mavencentral', group, artifact, version)
 }
->>>>>>> 0cb3a38f
 
 function nugetParser(path) {
   const [, name, version] = path.split('/')
@@ -84,6 +55,11 @@
 function pypiParser(path) {
   const [, name, version] = path.split('/')
   return new EntitySpec('pypi', 'pypi', null, name, version)
+}
+
+function cratesParser(path) {
+  const [, name, version] = path.split('/')
+  return new EntitySpec('crate', 'cratesio', null, name, version)
 }
 
 function rubygemsParser(path) {
@@ -106,77 +82,6 @@
     return new EntitySpec(type, provider, namespace, name, revision, pr)
   }
 
-<<<<<<< HEAD
-  static checkDroppedFiles(files) {
-    let acceptedFiles = []
-    let rejectedFiles = []
-
-    files.forEach(file => {
-      const acceptedType = acceptedFilesValues.find(el => el === file.type)
-
-      if (acceptedType) acceptedFiles.push(file)
-      else rejectedFiles.push(file)
-    })
-
-    return {
-      acceptedFiles,
-      rejectedFiles
-    }
-  }
-
-  static extractPath(pathname, hostname) {
-    const path = pathname.split('/')
-    let packageName, nameSpace, name, version, revision
-
-    switch (hostname) {
-      case NPM_WEBSITE:
-        if (path.length === 5) {
-          ;[, nameSpace, name, , revision] = path
-        } else {
-          nameSpace = '-'
-          ;[, name, , revision] = path
-        }
-        return revision && `${providerPath[hostname]}/${nameSpace}/${name}/${revision}`
-
-      case GITHUB_WEBSITE:
-        ;[packageName, name, , revision] = pathname.split('/')
-        return revision
-          ? `${providerPath[hostname]}/${packageName}/${name}/${revision}`
-          : this.providerErrorsFallback(hostname)
-
-      case MAVEN_WEBSITE:
-        ;[, name, version, revision] = pathname.split('/')
-
-        return revision
-          ? `${providerPath[hostname]}/${name}/${version}/${revision}`
-          : this.providerErrorsFallback(hostname)
-
-      case PYPI_WEBSITE:
-      case CRATE_WEBSITE:
-      case NUGET_WEBSITE:
-        ;[, name, revision] = pathname.split('/')
-        return revision ? `${providerPath[hostname]}/${name}/${revision}` : this.providerErrorsFallback(hostname)
-
-      case RUBYGEM_WEBSITE:
-        ;[, name, , revision] = pathname.split('/')
-
-        return revision ? `${providerPath[hostname]}/${name}/${revision}` : this.providerErrorsFallback(hostname)
-
-      default:
-        return { errors: `${hostname} is not available as source provider` }
-    }
-  }
-
-  static checkValidHostname(hostname) {
-    return providerWebsiteValues.indexOf(hostname) >= 0 && true
-  }
-
-  static providerErrorsFallback(provider) {
-    return { errors: `${provider} need a version to be imported` }
-  }
-
-=======
->>>>>>> 0cb3a38f
   static fromUrl(url) {
     const urlObject = new URL(url)
     const path = urlObject.pathname.startsWith('/') ? urlObject.pathname.slice(1) : urlObject.pathname
