// Copyright (c) Microsoft Corporation and others. Licensed under the MIT license.
// SPDX-License-Identifier: MIT

import { setIfValue } from './utils'

const NAMESPACE = 0x4
const NAME = 0x2
const REVISION = 0x1
const NONE = 0

const toLowerCaseMap = {
  github: NAMESPACE | NAME,
  npmjs: NONE,
  mavencentral: NONE,
  mavencentralsource: NONE
}

const entityMapping = [
  { hostnames: ['npmjs.com', 'npmjs.org'], parser: npmParser },
  { hostnames: ['github.com'], parser: githubParser },
  { hostnames: ['mvnrepository.com'], parser: mavenParser },
  { hostnames: ['nuget.org'], parser: nugetParser },
  { hostnames: ['crates.io'], parser: cratesParser },
  { hostnames: ['pypi.org'], parser: pypiParser },
  { hostnames: ['rubygems.org'], parser: rubygemsParser },
<<<<<<< HEAD
  { hostnames: ['sources.debian.org'], parser: debianParser }
=======
  { hostnames: ['packagist.org'], parser: composerParser }
>>>>>>> f0fd0786
]

function npmParser(path) {
  let namespace, name, version
  const pathSegments = path.split('/')
  // if the first segment is a namespace name, use it
  if (pathSegments[1].startsWith('@')) [, namespace, name, , version] = pathSegments
  else [, name, , version] = pathSegments
  return new EntitySpec('npm', 'npmjs', namespace, name, version)
}

function githubParser(path) {
  const [org, repo, type, one, two] = path.split('/')
  const version = type === 'commit' ? one : type === 'releases' ? two : null
  // if there is no version but there is something after repo, it's not for us so return
  if (!version && type) return null
  return new EntitySpec('git', 'github', org, repo, version)
}

function mavenParser(path) {
  const [, group, artifact, version] = path.split('/')
  return new EntitySpec('maven', 'mavencentral', group, artifact, version)
}

function nugetParser(path) {
  const [, name, version] = path.split('/')
  return new EntitySpec('nuget', 'nuget', null, name, version)
}

function pypiParser(path) {
  const [, name, version] = path.split('/')
  return new EntitySpec('pypi', 'pypi', null, name, version)
}

function cratesParser(path) {
  const [, name, version] = path.split('/')
  return new EntitySpec('crate', 'cratesio', null, name, version)
}

function rubygemsParser(path) {
  const [, name, , version] = path.split('/')
  return new EntitySpec('gem', 'rubygems', null, name, version)
}

<<<<<<< HEAD
function debianParser(path) {
  const [, , name, version] = path.split('/')
  return new EntitySpec('deb', 'debian', null, name, version)
=======
function composerParser(path, hash) {
  const [, namespace, name] = path.split('/')
  const version = hash.substr(1)
  return new EntitySpec('composer', 'packagist', namespace, name, version)
>>>>>>> f0fd0786
}

function normalize(value, provider, property) {
  if (!value) return value
  const mask = toLowerCaseMap[provider] || 0
  return mask & property ? value.toLowerCase() : value
}

export default class EntitySpec {
  static isPath(path) {
    return path.match(/\/*([^/]+)\/([^/]+)\/([^/]+)\/([^/]+)\/?([^/]+)?(\/pr\/.+)?/)
  }

  static fromPath(path) {
    const [, type, provider, namespace, name, revision, prSpec] = path.match(
      /\/*([^/]+)\/([^/]+)\/([^/]+)\/([^/]+)\/?([^/]+)?(\/pr\/.+)?/
    )
    const [, , pr] = prSpec ? prSpec.split('/') : []
    return new EntitySpec(type, provider, namespace, name, revision, pr)
  }

  static fromUrl(url) {
    const urlObject = new URL(url)
    const path = urlObject.pathname.startsWith('/') ? urlObject.pathname.slice(1) : urlObject.pathname
    const hostname = urlObject.hostname.toLowerCase().replace('www.', '')
    const entry = entityMapping.find(entry => entry.hostnames.includes(hostname))
    if (!entry) throw new Error(`${hostname} is not currently supported`)
    return entry.parser(path, urlObject.hash)
  }

  static fromObject(o) {
    return new EntitySpec(o.type, o.provider, o.namespace, o.name, o.revision, o.pr, o.changes)
  }

  static withoutRevision(o) {
    return new EntitySpec(o.type, o.provider, o.namespace, o.name)
  }

  static withoutPR(o) {
    return new EntitySpec(o.type, o.provider, o.namespace, o.name, o.revision)
  }

  static validateAndCreate(o) {
    if (o && typeof o === 'object' && o.name && o.provider && o.revision && o.type) return this.fromObject(o)
  }

  static isEquivalent(one, other) {
    return (
      other &&
      one.type === other.type &&
      one.provider === other.provider &&
      one.namespace === other.namespace &&
      one.name === other.name &&
      one.revision === other.revision
    )
  }

  constructor(type, provider, namespace, name, revision = null, pr = null, changes = null) {
    this.type = type.toLowerCase()
    this.provider = provider.toLowerCase()
    setIfValue(this, 'namespace', namespace === '-' ? null : normalize(namespace, this.provider, NAMESPACE))
    this.name = normalize(name, this.provider, NAME)
    setIfValue(this, 'revision', normalize(revision, this.provider, REVISION))
    setIfValue(this, 'pr', pr)
    setIfValue(this, 'changes', changes)
  }

  get url() {
    if (this.provider === 'github')
      return `https://github.com/${this.namespace}/${this.name}${this.revision ? `/commit/${this.revision}` : ''}`
    return null
  }

  toPath() {
    const revisionPart = this.revision ? `/${this.revision}` : ''
    const prPart = this.pr ? `/pr/${this.pr}` : ''
    return `${this.type}/${this.provider}/${this.namespace || '-'}/${this.name}${revisionPart}${prPart}`
  }

  toString() {
    return this.toPath()
  }
}<|MERGE_RESOLUTION|>--- conflicted
+++ resolved
@@ -23,11 +23,8 @@
   { hostnames: ['crates.io'], parser: cratesParser },
   { hostnames: ['pypi.org'], parser: pypiParser },
   { hostnames: ['rubygems.org'], parser: rubygemsParser },
-<<<<<<< HEAD
-  { hostnames: ['sources.debian.org'], parser: debianParser }
-=======
+  { hostnames: ['sources.debian.org'], parser: debianParser },
   { hostnames: ['packagist.org'], parser: composerParser }
->>>>>>> f0fd0786
 ]
 
 function npmParser(path) {
@@ -72,16 +69,14 @@
   return new EntitySpec('gem', 'rubygems', null, name, version)
 }
 
-<<<<<<< HEAD
 function debianParser(path) {
   const [, , name, version] = path.split('/')
   return new EntitySpec('deb', 'debian', null, name, version)
-=======
+}
 function composerParser(path, hash) {
   const [, namespace, name] = path.split('/')
   const version = hash.substr(1)
   return new EntitySpec('composer', 'packagist', namespace, name, version)
->>>>>>> f0fd0786
 }
 
 function normalize(value, provider, property) {
