{
  "name": "website",
  "version": "0.1.0",
  "private": true,
  "dependencies": {
    "deep-diff": "^0.3.8",
    "file-saver": "^1.3.8",
    "lodash": "^4.17.10",
    "moment": "^2.22.2",
    "react": "^16.4.1",
    "react-bootstrap": "^0.31.5",
    "react-bootstrap-typeahead": "^2.6.0",
    "react-bs-notifier": "^4.4.6",
    "react-copy-to-clipboard": "^5.0.1",
    "react-dom": "^16.4.1",
    "react-dropzone": "^4.2.11",
    "react-ga": "^2.5.3",
    "react-monaco-editor": "^0.13.0",
    "react-redux": "^5.0.7",
    "react-router-bootstrap": "^0.24.4",
    "react-router-dom": "^4.3.1",
<<<<<<< HEAD
    "react-scripts": "1.1.1",
=======
    "react-scripts": "^2.0.0-next.3e165448",
>>>>>>> 78139728
    "react-select": "^1.2.1",
    "react-virtualized": "^9.19.1",
    "redux": "^3.7.2",
    "redux-persist": "^4.6.0",
    "redux-thunk": "^2.3.0",
    "whatwg-fetch": "^2.0.4"
  },
  "devDependencies": {
    "cpx": "^1.5.0",
<<<<<<< HEAD
    "node-sass": "^4.9.0",
    "npm-run-all": "^4.1.3"
=======
    "enzyme": "^3.3.0",
    "enzyme-adapter-react-16": "^1.1.1",
    "jest-enzyme": "^6.0.2",
    "node-sass": "^4.9.0",
    "npm-run-all": "^4.1.3",
    "react-test-renderer": "^16.4.1",
    "redux-mock-store": "^1.5.3"
>>>>>>> 78139728
  },
  "scripts": {
    "copy-monaco": "node ./src/utils/install-monaco.js",
    "build-css": "node-sass src/ -o src/",
    "watch-css": "npm run build-css && node-sass src/ -o src/ --watch --recursive",
    "start-js": "react-scripts start",
    "start": "npm-run-all -p build watch-css start-js",
    "build": "npm run build-css && npm run copy-monaco && react-scripts build",
    "test": "react-scripts test --env=jsdom",
    "eject": "react-scripts eject",
    "start-prod": "npm run build && serve -s build"
  },
  "browserslist": {
    "development": [
      "last 2 chrome versions",
      "last 2 firefox versions",
      "last 2 edge versions"
    ],
    "production": [
      ">0.25%",
      "not op_mini all",
      "ie 11"
    ]
  }
}<|MERGE_RESOLUTION|>--- conflicted
+++ resolved
@@ -19,11 +19,7 @@
     "react-redux": "^5.0.7",
     "react-router-bootstrap": "^0.24.4",
     "react-router-dom": "^4.3.1",
-<<<<<<< HEAD
     "react-scripts": "1.1.1",
-=======
-    "react-scripts": "^2.0.0-next.3e165448",
->>>>>>> 78139728
     "react-select": "^1.2.1",
     "react-virtualized": "^9.19.1",
     "redux": "^3.7.2",
@@ -33,10 +29,6 @@
   },
   "devDependencies": {
     "cpx": "^1.5.0",
-<<<<<<< HEAD
-    "node-sass": "^4.9.0",
-    "npm-run-all": "^4.1.3"
-=======
     "enzyme": "^3.3.0",
     "enzyme-adapter-react-16": "^1.1.1",
     "jest-enzyme": "^6.0.2",
@@ -44,7 +36,6 @@
     "npm-run-all": "^4.1.3",
     "react-test-renderer": "^16.4.1",
     "redux-mock-store": "^1.5.3"
->>>>>>> 78139728
   },
   "scripts": {
     "copy-monaco": "node ./src/utils/install-monaco.js",
