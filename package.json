--- conflicted
+++ resolved
@@ -12,12 +12,7 @@
     "react-bootstrap-typeahead": "^2.6.0",
     "react-bs-notifier": "^4.4.6",
     "react-copy-to-clipboard": "^5.0.1",
-<<<<<<< HEAD
-    "react-day-picker": "^7.1.9",
-    "react-dom": "^16.2.0",
-=======
     "react-dom": "^16.4.1",
->>>>>>> 50a71109
     "react-dropzone": "^4.2.11",
     "react-ga": "^2.5.3",
     "react-monaco-editor": "^0.13.0",
